--- conflicted
+++ resolved
@@ -171,10 +171,6 @@
 
 **/records.json
 
-<<<<<<< HEAD
 # Terraform
-
-=======
->>>>>>> e75cafc5
 **/.terraform/
 .terraform.lock.hcl
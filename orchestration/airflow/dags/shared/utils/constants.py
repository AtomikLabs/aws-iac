from datetime import datetime

# Airflow
AIRFLOW_DATA_INTERVAL_START = "data_interval_start"
AIRFLOW_RUN_ID = "run_id"
AIRFLOW_DAGS_ENV_PATH = "AIRFLOW_DAGS_ENV_PATH"

# Arxiv
CS_CATEGORIES_INVERTED = {
    "Computer Science - Artificial Intelligence": "AI",
    "Computer Science - Hardware Architecture": "AR",
    "Computer Science - Computational Complexity": "CC",
    "Computer Science - Computational Engineering, Finance, and Science": "CE",
    "Computer Science - Computational Geometry": "CG",
    "Computer Science - Computation and Language": "CL",
    "Computer Science - Cryptography and Security": "CR",
    "Computer Science - Computer Vision and Pattern Recognition": "CV",
    "Computer Science - Computers and Society": "CY",
    "Computer Science - Databases": "DB",
    "Computer Science - Distributed, Parallel, and Cluster Computing": "DC",
    "Computer Science - Digital Libraries": "DL",
    "Computer Science - Discrete Mathematics": "DM",
    "Computer Science - Data Structures and Algorithms": "DS",
    "Computer Science - Emerging Technologies": "ET",
    "Computer Science - Formal Languages and Automata Theory": "FL",
    "Computer Science - General Literature": "GL",
    "Computer Science - Graphics": "GR",
    "Computer Science - Computer Science and Game Theory": "GT",
    "Computer Science - Human-Computer Interaction": "HC",
    "Computer Science - Information Retrieval": "IR",
    "Computer Science - Information Theory": "IT",
    "Computer Science - Machine Learning": "LG",
    "Computer Science - Logic in Computer Science": "LO",
    "Computer Science - Multiagent Systems": "MA",
    "Computer Science - Multimedia": "MM",
    "Computer Science - Mathematical Software": "MS",
    "Computer Science - Numerical Analysis": "NA",
    "Computer Science - Neural and Evolutionary Computing": "NE",
    "Computer Science - Networking and Internet Architecture": "NI",
    "Computer Science - Other Computer Science": "OH",
    "Computer Science - Operating Systems": "OS",
    "Computer Science - Performance": "PF",
    "Computer Science - Programming Languages": "PL",
    "Computer Science - Robotics": "RO",
    "Computer Science - Symbolic Computation": "SC",
    "Computer Science - Sound": "SD",
    "Computer Science - Software Engineering": "SE",
    "Computer Science - Social and Information Networks": "SI",
    "Computer Science - Systems and Control": "SY",
    "NULL": "NULL",
}

# AWS
AWS_REGION = "AWS_REGION"
AWS_SECRETS_MANAGER = "secretsmanager"
AWS_SECRETS_NEO4J_CREDENTIALS = "neo4j-credentials"
AWS_SECRETS_NEO4J_PASSWORD = "neo4j_password"
AWS_SECRETS_NEO4J_USERNAME = "neo4j_username"
AWS_SECRETS_STRING = "SecretString"

# Databases
DATA_BUCKET = "DATA_BUCKET"
DEFAULT_NEO4J_DB = "neo4j"  # supposed to be lower case
NEO4J_CONNECTION_RETRIES = "NEO4J_CONNECTION_RETRIES"
NEO4J_CONNECTION_RETRIES_DEFAULT = 4

# Dates
ARXIV_RESEARCH_DATE_FORMAT = "%Y-%m-%d"
DEFAULT_TIMEZONE = "US/Pacific"
S3_KEY_DATE_FORMAT = "%Y-%m-%dT%H-%M-%S"

# Error Messages
FAILED_TO_CREATE_ABSTRACT = "Failed to create Abstract"
FAILED_TO_CREATE_ARXIV_CATEGORY = "Failed to create ArxivCategory"
FAILED_TO_CREATE_ARXIV_RECORD = "Failed to create ArxivRecord"
FAILED_TO_CREATE_ARXIV_SET = "Failed to create ArxivSet"
FAILED_TO_CREATE_AUTHOR = "Failed to create Author"
FAILED_TO_CREATE_DATA = "Failed to create Data"
FAILED_TO_CREATE_DATA_OPERATION = "Failed to create DataOperation"
FAILED_TO_CREATE_DATA_SOURCE = "Failed to create DataSource"
FAILED_TO_CREATE_FULL_TEXT = "Failed to create FullText"
INTERNAL_SERVER_ERROR = "Internal server error"

# General
PASSWORD = "password"
USERNAME = "username"

# Logging
DEFAULT_LOGGING_ARGS = {
    "owner": "airflow",
    "depends_on_past": False,
    "start_date": datetime(2024, 4, 26),
    "retries": 1,
}

LOGGING_CONFIG = {
    "version": 1,
    "disable_existing_loggers": False,
    "formatters": {
        "plain": {
            "format": "%(asctime)s - %(name)s - %(levelname)s - %(message)s",
        },
    },
    "handlers": {
        "console": {
            "class": "logging.StreamHandler",
            "formatter": "plain",
        },
    },
    "loggers": {
        "": {
            "handlers": ["console"],
            "level": "INFO",
        },
    },
}

# Neo4j
AUTHORS = "AUTHORS"
AUTHORED_BY = "AUTHORED_BY"
CATEGORIZES = "CATEGORIZES"
CATEGORIZED_BY = "CATEGORIZED_BY"
CREATES = "CREATES"
CREATED_BY = "CREATED_BY"
DOCUMENTED_BY = "DOCUMENTED_BY"
DOCUMENTS = "DOCUMENTS"
INGESTS = "INGESTS"
INGESTED_BY = "INGESTED_BY"
LOADS = "LOADS"
LOADED_BY = "LOADED_BY"
OBTAINS_FROM = "OBTAINS_FROM"
PARSED_BY = "PARSED_BY"
PARSES = "PARSES"
PRIMARILY_CATEGORIZED_BY = "PRIMARILY_CATEGORIZED_BY"
PROVIDES = "PROVIDES"
RESEARCH_RECORD_DATE = "date"
SUMMARIZED_BY = "SUMMARIZED_BY"
SUMMARIZES = "SUMMARIZES"

# Schema Registry
AWS_GLUE_REGISTRY_NAME = "AWS_GLUE_REGISTRY_NAME"

# Schemas
ARXIV_RESEARCH_INGESTION_EVENT_SCHEMA = "arxiv_research_ingestion_event_schema"
ARXIV_RESEARCH_INGESTION_EVENT_SCHEMA_ENV = "ARXIV_RESEARCH_INGESTION_EVENT_SCHEMA"
COMPLETED = "COMPLETED"
FAILED = "FAILED"
IN_PROGRESS = "IN_PROGRESS"
SCHEMA_DEFINITION = "SchemaDefinition"

# Services
APP_NAME = "APP_NAME"
ARXIV_API_MAX_RETRIES = "ARXIV_API_MAX_RETRIES"
ARXIV_BASE_URL = "ARXIV_BASE_URL"
ARXIV_INGESTION_DAY_SPAN = "ARXIV_INGESTION_DAY_SPAN"
ARXIV_SETS = "ARXIV_SETS"
<<<<<<< HEAD
CREATE_PODS_DAG = "create_pods_dag"
CREATE_POD_TASK = "create_pod"
CREATE_POD_TASK_VERSION = "CREATE_POD_TASK_VERSION"
=======
>>>>>>> 2572c8f0
DATA_INGESTION_KEY_PREFIX = "DATA_INGESTION_KEY_PREFIX"
DATA_ARXIV_SUMMARIES_INGESTION_COMPLETE_TOPIC = "data_arxiv_summaries_ingestion_complete"
DISPATCH_LAMBDA_NAMES = "DISPATCH_LAMBDA_NAMES"
ENVIRONMENT_NAME = "ENVIRONMENT_NAME"
ETL_KEY_PREFIX = "ETL_KEY_PREFIX"
FETCH_FROM_ARXIV_TASK = "fetch_from_arxiv"
FETCH_FROM_ARXIV_TASK_VERSION = "FETCH_FROM_ARXIV_TASK_VERSION"
INGESTION_EARLIEST_DATE = "EARLIEST_DATE"
INTERMEDIATE_JSON_KEY = "INTERMEDIATE_JSON_KEY"
KAFKA_LISTENER = "kafka_listener"
MOST_RECENT_RESEARCH_TASK = "most_recent_research"
MOST_RECENT_RESEARCH_TASK_VERSION = "MOST_RECENT_RESEARCH_TASK_VERSION"
NEO4J_PASSWORD = "NEO4J_PASSWORD"
NEO4J_URI = "NEO4J_URI"
NEO4J_USERNAME = "NEO4J_USERNAME"
ORCHESTRATION_HOST_PRIVATE_IP = "ORCHESTRATION_HOST_PRIVATE_IP"
PARSE_ARXIV_SUMMARIES_DAG = "parse_arxiv_summaries_dag"
PARSE_SUMMARIES_TASK = "parse_summaries"
PARSE_SUMMARIES_TASK_VERSION = "PARSE_SUMMARIES_TASK_VERSION"
PERSIST_SUMMARIES_TASK = "persist_summaries"
PERSIST_SUMMARIES_TASK_VERSION = "PERSIST_SUMMARIES_TASK_VERSION"
RAW_DATA_KEYS = "RAW_DATA_KEYS"
RECORDS_PREFIX = "RECORDS_PREFIX"
SAVE_SUMMARIES_TO_DATALAKE_TASK = "save_summaries_to_datalake"
SAVE_SUMMARIES_TO_DATALAKE_TASK_VERSION = "SAVE_SUMMARIES_TO_DATALAKE_TASK_VERSION"
SCHEMA = "SCHEMA"
SERVICE_NAME = "SERVICE_NAME"
SERVICE_VERSION = "SERVICE_VERSION"

# Storage
ETL = "etl"
JSON = "json"
PROCESSED_DATA = "processed_data"
RESEARCH_RECORDS = "research_records"
XML = "xml"
<|MERGE_RESOLUTION|>--- conflicted
+++ resolved
@@ -1,197 +1,196 @@
-from datetime import datetime
-
-# Airflow
-AIRFLOW_DATA_INTERVAL_START = "data_interval_start"
-AIRFLOW_RUN_ID = "run_id"
-AIRFLOW_DAGS_ENV_PATH = "AIRFLOW_DAGS_ENV_PATH"
-
-# Arxiv
-CS_CATEGORIES_INVERTED = {
-    "Computer Science - Artificial Intelligence": "AI",
-    "Computer Science - Hardware Architecture": "AR",
-    "Computer Science - Computational Complexity": "CC",
-    "Computer Science - Computational Engineering, Finance, and Science": "CE",
-    "Computer Science - Computational Geometry": "CG",
-    "Computer Science - Computation and Language": "CL",
-    "Computer Science - Cryptography and Security": "CR",
-    "Computer Science - Computer Vision and Pattern Recognition": "CV",
-    "Computer Science - Computers and Society": "CY",
-    "Computer Science - Databases": "DB",
-    "Computer Science - Distributed, Parallel, and Cluster Computing": "DC",
-    "Computer Science - Digital Libraries": "DL",
-    "Computer Science - Discrete Mathematics": "DM",
-    "Computer Science - Data Structures and Algorithms": "DS",
-    "Computer Science - Emerging Technologies": "ET",
-    "Computer Science - Formal Languages and Automata Theory": "FL",
-    "Computer Science - General Literature": "GL",
-    "Computer Science - Graphics": "GR",
-    "Computer Science - Computer Science and Game Theory": "GT",
-    "Computer Science - Human-Computer Interaction": "HC",
-    "Computer Science - Information Retrieval": "IR",
-    "Computer Science - Information Theory": "IT",
-    "Computer Science - Machine Learning": "LG",
-    "Computer Science - Logic in Computer Science": "LO",
-    "Computer Science - Multiagent Systems": "MA",
-    "Computer Science - Multimedia": "MM",
-    "Computer Science - Mathematical Software": "MS",
-    "Computer Science - Numerical Analysis": "NA",
-    "Computer Science - Neural and Evolutionary Computing": "NE",
-    "Computer Science - Networking and Internet Architecture": "NI",
-    "Computer Science - Other Computer Science": "OH",
-    "Computer Science - Operating Systems": "OS",
-    "Computer Science - Performance": "PF",
-    "Computer Science - Programming Languages": "PL",
-    "Computer Science - Robotics": "RO",
-    "Computer Science - Symbolic Computation": "SC",
-    "Computer Science - Sound": "SD",
-    "Computer Science - Software Engineering": "SE",
-    "Computer Science - Social and Information Networks": "SI",
-    "Computer Science - Systems and Control": "SY",
-    "NULL": "NULL",
-}
-
-# AWS
-AWS_REGION = "AWS_REGION"
-AWS_SECRETS_MANAGER = "secretsmanager"
-AWS_SECRETS_NEO4J_CREDENTIALS = "neo4j-credentials"
-AWS_SECRETS_NEO4J_PASSWORD = "neo4j_password"
-AWS_SECRETS_NEO4J_USERNAME = "neo4j_username"
-AWS_SECRETS_STRING = "SecretString"
-
-# Databases
-DATA_BUCKET = "DATA_BUCKET"
-DEFAULT_NEO4J_DB = "neo4j"  # supposed to be lower case
-NEO4J_CONNECTION_RETRIES = "NEO4J_CONNECTION_RETRIES"
-NEO4J_CONNECTION_RETRIES_DEFAULT = 4
-
-# Dates
-ARXIV_RESEARCH_DATE_FORMAT = "%Y-%m-%d"
-DEFAULT_TIMEZONE = "US/Pacific"
-S3_KEY_DATE_FORMAT = "%Y-%m-%dT%H-%M-%S"
-
-# Error Messages
-FAILED_TO_CREATE_ABSTRACT = "Failed to create Abstract"
-FAILED_TO_CREATE_ARXIV_CATEGORY = "Failed to create ArxivCategory"
-FAILED_TO_CREATE_ARXIV_RECORD = "Failed to create ArxivRecord"
-FAILED_TO_CREATE_ARXIV_SET = "Failed to create ArxivSet"
-FAILED_TO_CREATE_AUTHOR = "Failed to create Author"
-FAILED_TO_CREATE_DATA = "Failed to create Data"
-FAILED_TO_CREATE_DATA_OPERATION = "Failed to create DataOperation"
-FAILED_TO_CREATE_DATA_SOURCE = "Failed to create DataSource"
-FAILED_TO_CREATE_FULL_TEXT = "Failed to create FullText"
-INTERNAL_SERVER_ERROR = "Internal server error"
-
-# General
-PASSWORD = "password"
-USERNAME = "username"
-
-# Logging
-DEFAULT_LOGGING_ARGS = {
-    "owner": "airflow",
-    "depends_on_past": False,
-    "start_date": datetime(2024, 4, 26),
-    "retries": 1,
-}
-
-LOGGING_CONFIG = {
-    "version": 1,
-    "disable_existing_loggers": False,
-    "formatters": {
-        "plain": {
-            "format": "%(asctime)s - %(name)s - %(levelname)s - %(message)s",
-        },
-    },
-    "handlers": {
-        "console": {
-            "class": "logging.StreamHandler",
-            "formatter": "plain",
-        },
-    },
-    "loggers": {
-        "": {
-            "handlers": ["console"],
-            "level": "INFO",
-        },
-    },
-}
-
-# Neo4j
-AUTHORS = "AUTHORS"
-AUTHORED_BY = "AUTHORED_BY"
-CATEGORIZES = "CATEGORIZES"
-CATEGORIZED_BY = "CATEGORIZED_BY"
-CREATES = "CREATES"
-CREATED_BY = "CREATED_BY"
-DOCUMENTED_BY = "DOCUMENTED_BY"
-DOCUMENTS = "DOCUMENTS"
-INGESTS = "INGESTS"
-INGESTED_BY = "INGESTED_BY"
-LOADS = "LOADS"
-LOADED_BY = "LOADED_BY"
-OBTAINS_FROM = "OBTAINS_FROM"
-PARSED_BY = "PARSED_BY"
-PARSES = "PARSES"
-PRIMARILY_CATEGORIZED_BY = "PRIMARILY_CATEGORIZED_BY"
-PROVIDES = "PROVIDES"
-RESEARCH_RECORD_DATE = "date"
-SUMMARIZED_BY = "SUMMARIZED_BY"
-SUMMARIZES = "SUMMARIZES"
-
-# Schema Registry
-AWS_GLUE_REGISTRY_NAME = "AWS_GLUE_REGISTRY_NAME"
-
-# Schemas
-ARXIV_RESEARCH_INGESTION_EVENT_SCHEMA = "arxiv_research_ingestion_event_schema"
-ARXIV_RESEARCH_INGESTION_EVENT_SCHEMA_ENV = "ARXIV_RESEARCH_INGESTION_EVENT_SCHEMA"
-COMPLETED = "COMPLETED"
-FAILED = "FAILED"
-IN_PROGRESS = "IN_PROGRESS"
-SCHEMA_DEFINITION = "SchemaDefinition"
-
-# Services
-APP_NAME = "APP_NAME"
-ARXIV_API_MAX_RETRIES = "ARXIV_API_MAX_RETRIES"
-ARXIV_BASE_URL = "ARXIV_BASE_URL"
-ARXIV_INGESTION_DAY_SPAN = "ARXIV_INGESTION_DAY_SPAN"
-ARXIV_SETS = "ARXIV_SETS"
-<<<<<<< HEAD
-CREATE_PODS_DAG = "create_pods_dag"
-CREATE_POD_TASK = "create_pod"
-CREATE_POD_TASK_VERSION = "CREATE_POD_TASK_VERSION"
-=======
->>>>>>> 2572c8f0
-DATA_INGESTION_KEY_PREFIX = "DATA_INGESTION_KEY_PREFIX"
-DATA_ARXIV_SUMMARIES_INGESTION_COMPLETE_TOPIC = "data_arxiv_summaries_ingestion_complete"
-DISPATCH_LAMBDA_NAMES = "DISPATCH_LAMBDA_NAMES"
-ENVIRONMENT_NAME = "ENVIRONMENT_NAME"
-ETL_KEY_PREFIX = "ETL_KEY_PREFIX"
-FETCH_FROM_ARXIV_TASK = "fetch_from_arxiv"
-FETCH_FROM_ARXIV_TASK_VERSION = "FETCH_FROM_ARXIV_TASK_VERSION"
-INGESTION_EARLIEST_DATE = "EARLIEST_DATE"
-INTERMEDIATE_JSON_KEY = "INTERMEDIATE_JSON_KEY"
-KAFKA_LISTENER = "kafka_listener"
-MOST_RECENT_RESEARCH_TASK = "most_recent_research"
-MOST_RECENT_RESEARCH_TASK_VERSION = "MOST_RECENT_RESEARCH_TASK_VERSION"
-NEO4J_PASSWORD = "NEO4J_PASSWORD"
-NEO4J_URI = "NEO4J_URI"
-NEO4J_USERNAME = "NEO4J_USERNAME"
-ORCHESTRATION_HOST_PRIVATE_IP = "ORCHESTRATION_HOST_PRIVATE_IP"
-PARSE_ARXIV_SUMMARIES_DAG = "parse_arxiv_summaries_dag"
-PARSE_SUMMARIES_TASK = "parse_summaries"
-PARSE_SUMMARIES_TASK_VERSION = "PARSE_SUMMARIES_TASK_VERSION"
-PERSIST_SUMMARIES_TASK = "persist_summaries"
-PERSIST_SUMMARIES_TASK_VERSION = "PERSIST_SUMMARIES_TASK_VERSION"
-RAW_DATA_KEYS = "RAW_DATA_KEYS"
-RECORDS_PREFIX = "RECORDS_PREFIX"
-SAVE_SUMMARIES_TO_DATALAKE_TASK = "save_summaries_to_datalake"
-SAVE_SUMMARIES_TO_DATALAKE_TASK_VERSION = "SAVE_SUMMARIES_TO_DATALAKE_TASK_VERSION"
-SCHEMA = "SCHEMA"
-SERVICE_NAME = "SERVICE_NAME"
-SERVICE_VERSION = "SERVICE_VERSION"
-
-# Storage
-ETL = "etl"
-JSON = "json"
-PROCESSED_DATA = "processed_data"
-RESEARCH_RECORDS = "research_records"
-XML = "xml"
+from datetime import datetime
+
+# Airflow
+AIRFLOW_DATA_INTERVAL_START = "data_interval_start"
+AIRFLOW_RUN_ID = "run_id"
+AIRFLOW_DAGS_ENV_PATH = "AIRFLOW_DAGS_ENV_PATH"
+
+# Arxiv
+CS_CATEGORIES_INVERTED = {
+    "Computer Science - Artificial Intelligence": "AI",
+    "Computer Science - Hardware Architecture": "AR",
+    "Computer Science - Computational Complexity": "CC",
+    "Computer Science - Computational Engineering, Finance, and Science": "CE",
+    "Computer Science - Computational Geometry": "CG",
+    "Computer Science - Computation and Language": "CL",
+    "Computer Science - Cryptography and Security": "CR",
+    "Computer Science - Computer Vision and Pattern Recognition": "CV",
+    "Computer Science - Computers and Society": "CY",
+    "Computer Science - Databases": "DB",
+    "Computer Science - Distributed, Parallel, and Cluster Computing": "DC",
+    "Computer Science - Digital Libraries": "DL",
+    "Computer Science - Discrete Mathematics": "DM",
+    "Computer Science - Data Structures and Algorithms": "DS",
+    "Computer Science - Emerging Technologies": "ET",
+    "Computer Science - Formal Languages and Automata Theory": "FL",
+    "Computer Science - General Literature": "GL",
+    "Computer Science - Graphics": "GR",
+    "Computer Science - Computer Science and Game Theory": "GT",
+    "Computer Science - Human-Computer Interaction": "HC",
+    "Computer Science - Information Retrieval": "IR",
+    "Computer Science - Information Theory": "IT",
+    "Computer Science - Machine Learning": "LG",
+    "Computer Science - Logic in Computer Science": "LO",
+    "Computer Science - Multiagent Systems": "MA",
+    "Computer Science - Multimedia": "MM",
+    "Computer Science - Mathematical Software": "MS",
+    "Computer Science - Numerical Analysis": "NA",
+    "Computer Science - Neural and Evolutionary Computing": "NE",
+    "Computer Science - Networking and Internet Architecture": "NI",
+    "Computer Science - Other Computer Science": "OH",
+    "Computer Science - Operating Systems": "OS",
+    "Computer Science - Performance": "PF",
+    "Computer Science - Programming Languages": "PL",
+    "Computer Science - Robotics": "RO",
+    "Computer Science - Symbolic Computation": "SC",
+    "Computer Science - Sound": "SD",
+    "Computer Science - Software Engineering": "SE",
+    "Computer Science - Social and Information Networks": "SI",
+    "Computer Science - Systems and Control": "SY",
+    "NULL": "NULL",
+}
+
+# AWS
+AWS_REGION = "AWS_REGION"
+AWS_SECRETS_MANAGER = "secretsmanager"
+AWS_SECRETS_NEO4J_CREDENTIALS = "neo4j-credentials"
+AWS_SECRETS_NEO4J_PASSWORD = "neo4j_password"
+AWS_SECRETS_NEO4J_USERNAME = "neo4j_username"
+AWS_SECRETS_STRING = "SecretString"
+
+# Databases
+DATA_BUCKET = "DATA_BUCKET"
+DEFAULT_NEO4J_DB = "neo4j"  # supposed to be lower case
+NEO4J_CONNECTION_RETRIES = "NEO4J_CONNECTION_RETRIES"
+NEO4J_CONNECTION_RETRIES_DEFAULT = 4
+
+# Dates
+ARXIV_RESEARCH_DATE_FORMAT = "%Y-%m-%d"
+DEFAULT_TIMEZONE = "US/Pacific"
+S3_KEY_DATE_FORMAT = "%Y-%m-%dT%H-%M-%S"
+
+# Error Messages
+FAILED_TO_CREATE_ABSTRACT = "Failed to create Abstract"
+FAILED_TO_CREATE_ARXIV_CATEGORY = "Failed to create ArxivCategory"
+FAILED_TO_CREATE_ARXIV_RECORD = "Failed to create ArxivRecord"
+FAILED_TO_CREATE_ARXIV_SET = "Failed to create ArxivSet"
+FAILED_TO_CREATE_AUTHOR = "Failed to create Author"
+FAILED_TO_CREATE_DATA = "Failed to create Data"
+FAILED_TO_CREATE_DATA_OPERATION = "Failed to create DataOperation"
+FAILED_TO_CREATE_DATA_SOURCE = "Failed to create DataSource"
+FAILED_TO_CREATE_FULL_TEXT = "Failed to create FullText"
+INTERNAL_SERVER_ERROR = "Internal server error"
+
+# General
+PASSWORD = "password"
+USERNAME = "username"
+
+# Logging
+DEFAULT_LOGGING_ARGS = {
+    "owner": "airflow",
+    "depends_on_past": False,
+    "start_date": datetime(2024, 4, 26),
+    "retries": 1,
+}
+
+LOGGING_CONFIG = {
+    "version": 1,
+    "disable_existing_loggers": False,
+    "formatters": {
+        "plain": {
+            "format": "%(asctime)s - %(name)s - %(levelname)s - %(message)s",
+        },
+    },
+    "handlers": {
+        "console": {
+            "class": "logging.StreamHandler",
+            "formatter": "plain",
+        },
+    },
+    "loggers": {
+        "": {
+            "handlers": ["console"],
+            "level": "INFO",
+        },
+    },
+}
+
+# Neo4j
+AUTHORS = "AUTHORS"
+AUTHORED_BY = "AUTHORED_BY"
+CATEGORIZES = "CATEGORIZES"
+CATEGORIZED_BY = "CATEGORIZED_BY"
+CREATES = "CREATES"
+CREATED_BY = "CREATED_BY"
+DOCUMENTED_BY = "DOCUMENTED_BY"
+DOCUMENTS = "DOCUMENTS"
+INGESTS = "INGESTS"
+INGESTED_BY = "INGESTED_BY"
+LOADS = "LOADS"
+LOADED_BY = "LOADED_BY"
+OBTAINS_FROM = "OBTAINS_FROM"
+PARSED_BY = "PARSED_BY"
+PARSES = "PARSES"
+PRIMARILY_CATEGORIZED_BY = "PRIMARILY_CATEGORIZED_BY"
+PROVIDES = "PROVIDES"
+RESEARCH_RECORD_DATE = "date"
+SUMMARIZED_BY = "SUMMARIZED_BY"
+SUMMARIZES = "SUMMARIZES"
+
+# Schema Registry
+AWS_GLUE_REGISTRY_NAME = "AWS_GLUE_REGISTRY_NAME"
+
+# Schemas
+ARXIV_RESEARCH_INGESTION_EVENT_SCHEMA = "arxiv_research_ingestion_event_schema"
+ARXIV_RESEARCH_INGESTION_EVENT_SCHEMA_ENV = "ARXIV_RESEARCH_INGESTION_EVENT_SCHEMA"
+COMPLETED = "COMPLETED"
+FAILED = "FAILED"
+IN_PROGRESS = "IN_PROGRESS"
+SCHEMA_DEFINITION = "SchemaDefinition"
+
+# Services
+APP_NAME = "APP_NAME"
+ARXIV_API_MAX_RETRIES = "ARXIV_API_MAX_RETRIES"
+ARXIV_BASE_URL = "ARXIV_BASE_URL"
+ARXIV_INGESTION_DAY_SPAN = "ARXIV_INGESTION_DAY_SPAN"
+ARXIV_SETS = "ARXIV_SETS"
+CREATE_PODS_DAG = "create_pods_dag"
+CREATE_POD_TASK = "create_pod"
+CREATE_POD_TASK_VERSION = "CREATE_POD_TASK_VERSION"
+DATA_INGESTION_KEY_PREFIX = "DATA_INGESTION_KEY_PREFIX"
+DATA_ARXIV_SUMMARIES_INGESTION_COMPLETE_TOPIC = "data_arxiv_summaries_ingestion_complete"
+DISPATCH_LAMBDA_NAMES = "DISPATCH_LAMBDA_NAMES"
+ENVIRONMENT_NAME = "ENVIRONMENT_NAME"
+ETL_KEY_PREFIX = "ETL_KEY_PREFIX"
+FETCH_FROM_ARXIV_TASK = "fetch_from_arxiv"
+FETCH_FROM_ARXIV_TASK_VERSION = "FETCH_FROM_ARXIV_TASK_VERSION"
+INGESTION_EARLIEST_DATE = "EARLIEST_DATE"
+INTERMEDIATE_JSON_KEY = "INTERMEDIATE_JSON_KEY"
+KAFKA_LISTENER = "kafka_listener"
+MOST_RECENT_RESEARCH_TASK = "most_recent_research"
+MOST_RECENT_RESEARCH_TASK_VERSION = "MOST_RECENT_RESEARCH_TASK_VERSION"
+NEO4J_PASSWORD = "NEO4J_PASSWORD"
+NEO4J_URI = "NEO4J_URI"
+NEO4J_USERNAME = "NEO4J_USERNAME"
+ORCHESTRATION_HOST_PRIVATE_IP = "ORCHESTRATION_HOST_PRIVATE_IP"
+PARSE_ARXIV_SUMMARIES_DAG = "parse_arxiv_summaries_dag"
+PARSE_SUMMARIES_TASK = "parse_summaries"
+PARSE_SUMMARIES_TASK_VERSION = "PARSE_SUMMARIES_TASK_VERSION"
+PARSE_SUMMARIES_TASK = "parse_summaries"
+PARSE_SUMMARIES_TASK_VERSION = "PARSE_SUMMARIES_TASK_VERSION"
+PERSIST_SUMMARIES_TASK = "persist_summaries"
+PERSIST_SUMMARIES_TASK_VERSION = "PERSIST_SUMMARIES_TASK_VERSION"
+RAW_DATA_KEYS = "RAW_DATA_KEYS"
+RECORDS_PREFIX = "RECORDS_PREFIX"
+SAVE_SUMMARIES_TO_DATALAKE_TASK = "save_summaries_to_datalake"
+SAVE_SUMMARIES_TO_DATALAKE_TASK_VERSION = "SAVE_SUMMARIES_TO_DATALAKE_TASK_VERSION"
+SCHEMA = "SCHEMA"
+SERVICE_NAME = "SERVICE_NAME"
+SERVICE_VERSION = "SERVICE_VERSION"
+
+# Storage
+ETL = "etl"
+JSON = "json"
+PROCESSED_DATA = "processed_data"
+RESEARCH_RECORDS = "research_records"
+XML = "xml"
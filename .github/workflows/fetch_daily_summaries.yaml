<<<<<<< HEAD
name: AtomikLabs Fetch Daily Summaries CI/CD
=======
name: Fetch Daily Summaries CI/CD
>>>>>>> 51f580b4

on:
  push:
    branches:
      - prod
      - stage
      #- dev
    paths:
      - "services/fetch_daily_summaries/**"
  workflow_dispatch:

jobs:
  fetch_daily_summaries:
    runs-on: ubuntu-latest
    steps:
      - name: Checkout code
        id: checkout
        uses: actions/checkout@v4

      - name: Install jq
        id: install-jq
        run: sudo apt-get install jq

      - name: Read AtomikLabs config and Set Environment Variables
        id: read-config
        run: |
          config_file=".atomiklabs.json"
          echo "ARXIV_BASE_URL=$(jq -r '.data_ingestion.arxiv_base_url' "$config_file")" >> $GITHUB_ENV
          echo "ARXIV_SUMMARY_SET=$(jq -r '.data_ingestion.arxiv_summary_set' "$config_file")" >> $GITHUB_ENV
          echo "AWS_REGION=$(jq -r '.infra.terraform_aws_region' "$config_file")" >> $GITHUB_ENV
          echo "BASTION_HOST_KEY_PAIR_NAME=$(jq -r '.networking.bastion_host_key_pair_name' "$config_file")" >> $GITHUB_ENV
          echo "DATA_INGESTION_KEY_PREFIX=$(jq -r '.data_ingestion.data_ingestion_key_prefix' "$config_file")" >> $GITHUB_ENV
          echo "DATA_INGESTION_METADATA_KEY_PREFIX=$(jq -r '.metadata.data_ingestion_metadata_key_prefix' "$config_file")" >> $GITHUB_ENV
          echo "FETCH_DAILY_SUMMARIES_NAME=$(jq -r '.data_ingestion.fetch_daily_summaries_name' "$config_file")" >> $GITHUB_ENV
          echo "FETCH_DAILY_SUMMARIES_VERSION=$(jq -r '.data_ingestion.fetch_daily_summaries_version' "$config_file")" >> $GITHUB_ENV
          echo "INFRA_CONFIG_BUCKET=$(jq -r '.infra.infra_config_bucket' "$config_file")" >> $GITHUB_ENV
          echo "INFRA_CONFIG_BUCKET_ARN=$(jq -r '.infra.infra_config_bucket_arn' "$config_file")" >> $GITHUB_ENV
          echo "INFRA_CONFIG_PREFIX=$(jq -r '.infra.infra_config_prefix' "$config_file")" >> $GITHUB_ENV
          echo "BACKEND_DYNAMODB_TABLE=$(jq -r '.infra.backend_dynamodb_table' "$config_file")" >> $GITHUB_ENV
          echo "OUTPUTS_PREFIX=$(jq -r '.infra.outputs_prefix' "$config_file")" >> $GITHUB_ENV
          echo "REPO=$(jq -r '.infra.repo' "$config_file")" >> $GITHUB_ENV

      - name: Install node and npm
        uses: actions/setup-node@v4
        with:
          node-version: "20"

      - name: Install NPM Dependencies
        run: |
          npm install

      - name: Load Environment Variables
        uses: ./.github/actions/load-env-variables

      - name: Set RabbitMQ Credentials
        uses: ./.github/actions/set-rabbitmq-credentials

      - name: Set AWS Credentials
        uses: ./.github/actions/set-aws-credentials
        with:
          ENVIRONMENT_NAME: ${{ env.ENV_NAME }}
          PROD_AWS_ACCESS_KEY_ID: ${{ secrets.PROD_AWS_ACCESS_KEY_ID }}
          PROD_AWS_SECRET_ACCESS_KEY: ${{ secrets.PROD_AWS_SECRET_ACCESS_KEY }}
          STAGE_AWS_ACCESS_KEY_ID: ${{ secrets.STAGE_AWS_ACCESS_KEY_ID }}
          STAGE_AWS_SECRET_ACCESS_KEY: ${{ secrets.STAGE_AWS_SECRET_ACCESS_KEY }}
          DEV_AWS_ACCESS_KEY_ID: ${{ secrets.DEV_AWS_ACCESS_KEY_ID }}
          DEV_AWS_SECRET_ACCESS_KEY: ${{ secrets.DEV_AWS_SECRET_ACCESS_KEY }}

      - name: Ensure S3 bucket exists
        id: ensure-s3-bucket-exists
        run: |
          if ! aws s3 ls "s3://${{ env.INFRA_CONFIG_BUCKET }}" 2>&1 | grep -q 'NoSuchBucket'; then
            echo "Bucket exists."
          else
            echo "Bucket does not exist. Creating bucket..."
            aws s3 mb "s3://${{ env.INFRA_CONFIG_BUCKET }}"
            aws s3api put-bucket-versioning --bucket atomiklabs-infra-config-bucket --versioning-configuration Status=Enabled
          fi

      - name: Ensure DynamoDB table exists
        id: ensure-dynamodb-table-exists
        run: |
          TABLE_NAME="atomiklabs-terraform-locks"
          REGION="${{ env.AWS_REGION }}"
          if aws dynamodb describe-table --table-name $TABLE_NAME 2>&1 | grep -q 'ResourceNotFoundException'; then
            echo "DynamoDB table does not exist. Creating table..."
            aws dynamodb create-table \
              --table-name $TABLE_NAME \
              --attribute-definitions AttributeName=LockID,AttributeType=S \
              --key-schema AttributeName=LockID,KeyType=HASH \
              --billing-mode PAY_PER_REQUEST \
              --region $REGION
            echo "DynamoDB table created."
          else
            echo "DynamoDB table exists."
          fi

      - name: Set up Terraform
        uses: hashicorp/setup-terraform@v3
        with:
          terraform_version: 1.7.0

      - name: Set Terraform Variables from Environment File
        run: |
          jq -r 'to_entries|map("\(.key)=\(.value|tostring)")|.[]' ${{ env.ENV_FILE }} > env_vars
          while IFS= read -r line; do
            echo "$line" >> $GITHUB_ENV
          done < env_vars

      - name: Initialize Terraform
        run: terraform init -upgrade
        working-directory: ./infra/core

      - name: Fetch Terraform Outputs
        id: fetch-terraform-outputs
        run: |
          terraform_outputs_path="s3://${{ env.INFRA_CONFIG_BUCKET }}/${{ env.INFRA_CONFIG_PREFIX }}/${{ env.ENV_NAME }}-${{ env.OUTPUTS_PREFIX }}.json"
          aws s3 cp $terraform_outputs_path ./terraform_outputs.json
          echo "FETCH_DAILY_SUMMARIES_ARN=$(jq -r '.aws_lambda_function_fetch_daily_summaries_arn.value' ./terraform_outputs.json)" >> $GITHUB_ENV
          echo "ECR_REPO_URL=$(jq -r '.aws_ecr_repository_repository_url.value' ./terraform_outputs.json)" >> $GITHUB_ENV
        env:
          AWS_REGION: ${{ env.AWS_REGION }}

      - name: Check if Image Version Already Exists
        id: check-version
        run: |
          image_tag="${{ env.ENV_NAME }}-${{ env.FETCH_DAILY_SUMMARIES_NAME }}-${{ env.FETCH_DAILY_SUMMARIES_VERSION }}"
          set +e  # Disable exit on error
          image_exists=$(aws ecr describe-images --repository-name ${{ env.ENV_NAME }}-repository --image-ids imageTag=${image_tag} --region ${{ env.AWS_REGION }} 2>&1)
          result=$?
          set -e  # Re-enable exit on error
          if [ $result -eq 0 ]; then
            echo "::error::Image with tag ${image_tag} already exists. Please update the version."
            exit 1
          elif echo $image_exists | grep -q 'ImageNotFoundException'; then
            echo "Image tag ${image_tag} does not exist. Proceeding with build and push."
          else
            echo "::error::Unexpected error checking image existence: $image_exists"
            exit 1
          fi
        env:
          AWS_REGION: ${{ env.AWS_REGION }}
          REPO: ${{ env.REPO }}
          FETCH_DAILY_SUMMARIES_NAME: ${{ env.FETCH_DAILY_SUMMARIES_NAME }}
          FETCH_DAILY_SUMMARIES_VERSION: ${{ env.FETCH_DAILY_SUMMARIES_VERSION }}

      - name: Build, Tag and Push Fetch Daily Summaries Image
        id: build-tag-push-fetch-daily-summaries
        run: |
          aws ecr get-login-password --region ${AWS_REGION} | docker login --username AWS --password-stdin 758145997264.dkr.ecr.us-east-1.amazonaws.com
          image_name=$ECR_REPO_URL:${{ env.ENV_NAME }}-${FETCH_DAILY_SUMMARIES_NAME}-${FETCH_DAILY_SUMMARIES_VERSION}
          docker build -t ${image_name} -f services/fetch_daily_summaries/Dockerfile .
          docker push ${image_name}
        env:
          AWS_REGION: ${{ env.AWS_REGION }}
          ECR_REPO_URL: ${{ env.ECR_REPO_URL }}
          FETCH_DAILY_SUMMARIES_NAME: ${{ env.FETCH_DAILY_SUMMARIES_NAME}}
          FETCH_DAILY_SUMMARIES_VERSION: ${{ env.FETCH_DAILY_SUMMARIES_VERSION }}

      - name: Update Fetch Daily Summaries Lambda Function
        id: update-fetch-daily-summaries
        run: |
          image_name=$ECR_REPO_URL:${{ env.ENV_NAME }}-${FETCH_DAILY_SUMMARIES_NAME}-${FETCH_DAILY_SUMMARIES_VERSION}
          aws lambda update-function-code --function-name ${{ env.FETCH_DAILY_SUMMARIES_ARN }} --image-uri ${image_name}
        env:
          ECR_REPO_URL: ${{ env.ECR_REPO_URL }}
          FETCH_DAILY_SUMMARIES_ARN: ${{ env.FETCH_DAILY_SUMMARIES_ARN }}
          FETCH_DAILY_SUMMARIES_NAME: ${{ env.FETCH_DAILY_SUMMARIES_NAME }}
          FETCH_DAILY_SUMMARIES_VERSION: ${{ env.FETCH_DAILY_SUMMARIES_VERSION }}

      - name: Validate Terraform
        run: terraform validate
        working-directory: ./infra/core

      - name: Plan Terraform
        id: plan
        run: terraform plan -var-file="../../${{ env.ENV_FILE }}"
        working-directory: ./infra/core
        env:
          AWS_DEFAULT_REGION: ${{ env.AWS_REGION }}
          TF_VAR_alert_email: ${{ secrets.ALERT_EMAIL }}
          TF_VAR_arxiv_base_url: ${{ env.ARXIV_BASE_URL }}
          TF_VAR_arxiv_summary_set: ${{ env.ARXIV_SUMMARY_SET }}
          TF_VAR_aws_region: ${{ env.AWS_REGION }}
          TF_VAR_backend_dynamodb_table: ${{ env.BACKEND_DYNAMODB_TABLE }}
          TF_VAR_bastion_host_key_pair_name: ${{ env.BASTION_HOST_KEY_PAIR_NAME }}
          TF_VAR_data_ingestion_key_prefix: ${{ env.DATA_INGESTION_KEY_PREFIX }}
          TF_VAR_data_ingestion_metadata_key_prefix: ${{ env.DATA_INGESTION_METADATA_KEY_PREFIX }}
          TF_VAR_etl_key_prefix: ${{ env.ETL_KEY_PREFIX }}
          TF_VAR_fetch_daily_summaries_name: ${{ env.FETCH_DAILY_SUMMARIES_NAME }}
          TF_VAR_fetch_daily_summaries_version: ${{ env.FETCH_DAILY_SUMMARIES_VERSION }}
          TF_VAR_home_ip: ${{ secrets.HOME_IP }}
          TF_VAR_infra_config_bucket: ${{ env.INFRA_CONFIG_BUCKET }}
          TF_VAR_infra_config_bucket_arn: ${{ env.INFRA_CONFIG_BUCKET_ARN }}
          TF_VAR_infra_config_prefix: ${{ env.INFRA_CONFIG_PREFIX }}
          TF_VAR_outputs_prefix: ${{ env.OUTPUTS_PREFIX }}
          TF_VAR_rabbitmqctl_password: ${{ secrets.RABBITMQCTL_PASSWORD }}
          TF_VAR_rabbitmqctl_username: ${{ secrets.RABBITMQCTL_USERNAME }}
          TF_VAR_repo: ${{ env.REPO }}

      - name: Apply Terraform
        id: apply-terraform
        run: |
          echo "${{ env.ENV_FILE }}"
          echo "${{ env.AWS_REGION }}"
          terraform apply -var-file="../../${{ env.ENV_FILE }}" -auto-approve
        working-directory: ./infra/core
        env:
          AWS_DEFAULT_REGION: ${{ env.AWS_REGION }}
          TF_VAR_alert_email: ${{ secrets.ALERT_EMAIL }}
          TF_VAR_arxiv_base_url: ${{ env.ARXIV_BASE_URL }}
          TF_VAR_arxiv_summary_set: ${{ env.ARXIV_SUMMARY_SET }}
          TF_VAR_aws_region: ${{ env.AWS_REGION }}
          TF_VAR_backend_dynamodb_table: ${{ env.BACKEND_DYNAMODB_TABLE }}
          TF_VAR_bastion_host_key_pair_name: ${{ env.BASTION_HOST_KEY_PAIR_NAME }}
          TF_VAR_data_ingestion_key_prefix: ${{ env.DATA_INGESTION_KEY_PREFIX }}
          TF_VAR_data_ingestion_metadata_key_prefix: ${{ env.DATA_INGESTION_METADATA_KEY_PREFIX }}
          TF_VAR_etl_key_prefix: ${{ env.ETL_KEY_PREFIX }}
          TF_VAR_fetch_daily_summaries_name: ${{ env.FETCH_DAILY_SUMMARIES_NAME }}
          TF_VAR_fetch_daily_summaries_version: ${{ env.FETCH_DAILY_SUMMARIES_VERSION }}
          TF_VAR_home_ip: ${{ secrets.HOME_IP }}
          TF_VAR_infra_config_bucket: ${{ env.INFRA_CONFIG_BUCKET }}
          TF_VAR_infra_config_bucket_arn: ${{ env.INFRA_CONFIG_BUCKET_ARN }}s
          TF_VAR_infra_config_prefix: ${{ env.INFRA_CONFIG_PREFIX }}
          TF_VAR_outputs_prefix: ${{ env.OUTPUTS_PREFIX }}
          TF_VAR_rabbitmqctl_password: ${{ secrets.RABBITMQCTL_PASSWORD }}
          TF_VAR_rabbitmqctl_username: ${{ secrets.RABBITMQCTL_USERNAME }}
          TF_VAR_repo: ${{ env.REPO }}

      - name: Save Terraform Outputs
        id: save-terraform-outputs
        run: |
          terraform output -json > terraform_outputs.json
          aws s3 cp terraform_outputs.json s3://${{ env.INFRA_CONFIG_BUCKET }}/${{ env.INFRA_CONFIG_PREFIX }}/${{ env.ENV_NAME }}-${{ env.OUTPUTS_PREFIX }}-{{ env.FETCH_DAILY_SUMMARIES_NAME }}.json
        working-directory: ./infra/core<|MERGE_RESOLUTION|>--- conflicted
+++ resolved
@@ -1,8 +1,4 @@
-<<<<<<< HEAD
-name: AtomikLabs Fetch Daily Summaries CI/CD
-=======
 name: Fetch Daily Summaries CI/CD
->>>>>>> 51f580b4
 
 on:
   push:

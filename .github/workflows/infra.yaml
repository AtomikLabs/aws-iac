name: AtomikLabs Infrastructure CI/CD

on:
  push:
    branches:
      - main
      - stage
      - dev
    paths:
      - "infra/**"
      - ".github/workflows/infra.yaml"
  pull_request:
    branches:
      - dev
      - test
    paths:
      - "infra/**"
      - ".github/workflows/infra.yaml"

jobs:
  core_infra:
    runs-on: ubuntu-latest
    steps:
      - name: Checkout code
        uses: actions/checkout@v4

      - name: Install jq
        run: sudo apt-get install jq

      - name: Read AtomikLabs config and Set Environment Variables
        run: |
          config_file=".atomiklabs.json"
          echo "ARXIV_BASE_URL=$(jq -r '.data_ingestion.arxiv_base_url' "$config_file")" >> $GITHUB_ENV
          echo "ARXIV_SUMMARY_SET=$(jq -r '.data_ingestion.arxiv_summary_set' "$config_file")" >> $GITHUB_ENV
          echo "AWS_REGION=$(jq -r '.infra.terraform_aws_region' "$config_file")" >> $GITHUB_ENV
          echo "BASTION_HOST_KEY_PAIR_NAME=$(jq -r '.networking.bastion_host_key_pair_name' "$config_file")" >> $GITHUB_ENV
          echo "DATA_INGESTION_KEY_PREFIX=$(jq -r '.data_ingestion.data_ingestion_key_prefix' "$config_file")" >> $GITHUB_ENV
          echo "DATA_INGESTION_METADATA_KEY_PREFIX=$(jq -r '.metadata.data_ingestion_metadata_key_prefix' "$config_file")" >> $GITHUB_ENV
          echo "ETL_KEY_PREFIX=$(jq -r '.etl.etl_key_prefix' "$config_file")" >> $GITHUB_ENV
          echo "FETCH_DAILY_SUMMARIES_NAME=$(jq -r '.data_ingestion.fetch_daily_summaries_name' "$config_file")" >> $GITHUB_ENV
          echo "FETCH_DAILY_SUMMARIES_VERSION=$(jq -r '.data_ingestion.fetch_daily_summaries_version' "$config_file")" >> $GITHUB_ENV
          echo "INFRA_CONFIG_BUCKET=$(jq -r '.infra.infra_config_bucket' "$config_file")" >> $GITHUB_ENV
          echo "INFRA_CONFIG_PREFIX=$(jq -r '.infra.infra_config_prefix' "$config_file")" >> $GITHUB_ENV
          echo "BACKEND_DYNAMODB_TABLE=$(jq -r '.infra.backend_dynamodb_table' "$config_file")" >> $GITHUB_ENV
          echo "OUTPUTS_PREFIX=$(jq -r '.infra.outputs_prefix' "$config_file")" >> $GITHUB_ENV
          echo "REPO=$(jq -r '.infra.repo' "$config_file")" >> $GITHUB_ENV

      - name: Load Environment Variables
        id: load-env-vars
        run: |
          if [ "${{ github.event_name }}" == "pull_request" ]; then
            ENV_NAME=$(echo "${{ github.base_ref }}" | tr '/' '-')
          else
            ENV_NAME=$(echo "${{ github.ref_name }}" | tr '/' '-')
          fi
          echo "ENV_NAME=$ENV_NAME" >> $GITHUB_ENV
          env_file="infra/core/environments/env.$ENV_NAME.json"
          echo "ENV_FILE=$env_file" >> $GITHUB_ENV
          iam_user_name=$(jq -r '.iam_user_name' $env_file)
          echo "IAM_USER_NAME=$iam_user_name" >> $GITHUB_ENV
          echo "RABBITMQCTL_USERNAME=${{ secrets.RABBITMQCTL_USERNAME }}" >> $GITHUB_ENV
          echo "RABBITMQCTL_PASSWORD=${{ secrets.RABBITMQCTL_PASSWORD }}" >> $GITHUB_ENV

      - name: Echo env var
        run: echo ${{ env.ENV_NAME }}

      - name: Install node and npm
        uses: actions/setup-node@v4
        with:
          node-version: "20"

      - name: Install NPM Dependencies
        run: |
          npm install

      - name: Set AWS Credentials
        uses: ./.github/actions/set-aws-credentials
        with:
          ENVIRONMENT_NAME: ${{ env.ENV_NAME }}
          PROD_AWS_ACCESS_KEY_ID: ${{ secrets.PROD_AWS_ACCESS_KEY_ID }}
          PROD_AWS_SECRET_ACCESS_KEY: ${{ secrets.PROD_AWS_SECRET_ACCESS_KEY }}
          STAGE_AWS_ACCESS_KEY_ID: ${{ secrets.STAGE_AWS_ACCESS_KEY_ID }}
          STAGE_AWS_SECRET_ACCESS_KEY: ${{ secrets.STAGE_AWS_SECRET_ACCESS_KEY }}
          DEV_AWS_ACCESS_KEY_ID: ${{ secrets.DEV_AWS_ACCESS_KEY_ID }}
          DEV_AWS_SECRET_ACCESS_KEY: ${{ secrets.DEV_AWS_SECRET_ACCESS_KEY }}

      - name: Ensure S3 bucket exists
        run: |
          if ! aws s3 ls "s3://atomiklabs-infra-config-bucket" 2>&1 | grep -q 'NoSuchBucket'; then
            echo "Bucket exists."
          else
            echo "Bucket does not exist. Creating bucket..."
            aws s3 mb "s3://atomiklabs-infra-config-bucket"
            aws s3api put-bucket-versioning --bucket atomiklabs-infra-config-bucket --versioning-configuration Status=Enabled
          fi

      - name: Ensure DynamoDB table exists
        run: |
          TABLE_NAME="atomiklabs-terraform-locks"
          REGION="${{ env.AWS_REGION }}"
          if aws dynamodb describe-table --table-name $TABLE_NAME 2>&1 | grep -q 'ResourceNotFoundException'; then
            echo "DynamoDB table does not exist. Creating table..."
            aws dynamodb create-table \
              --table-name $TABLE_NAME \
              --attribute-definitions AttributeName=LockID,AttributeType=S \
              --key-schema AttributeName=LockID,KeyType=HASH \
              --billing-mode PAY_PER_REQUEST \
              --region $REGION
            echo "DynamoDB table created."
          else
            echo "DynamoDB table exists."
          fi

      - name: Set up Terraform
        uses: hashicorp/setup-terraform@v3
        with:
          terraform_version: 1.7.0

      - name: Set Terraform Variables from Environment File
        run: |
          jq -r 'to_entries|map("\(.key)=\(.value|tostring)")|.[]' ${{ env.ENV_FILE }} > env_vars
          while IFS= read -r line; do
            echo "$line" >> $GITHUB_ENV
          done < env_vars

      - name: Initialize Terraform
        run: terraform init -upgrade
        working-directory: ./infra/core

      - name: Validate Terraform
        run: terraform validate
        working-directory: ./infra/core

      - name: Plan Terraform
        id: plan
        run: terraform plan -var-file="../../${{ env.ENV_FILE }}"
        working-directory: ./infra/core
        env:
          AWS_DEFAULT_REGION: ${{ env.AWS_REGION }}
          TF_VAR_alert_email: ${{ secrets.ALERT_EMAIL }}
          TF_VAR_arxiv_base_url: ${{ env.ARXIV_BASE_URL }}
          TF_VAR_arxiv_summary_set: ${{ env.ARXIV_SUMMARY_SET }}
          TF_VAR_aws_region: ${{ env.AWS_REGION }}
          TF_VAR_backend_dynamodb_table: ${{ env.BACKEND_DYNAMODB_TABLE }}
          TF_VAR_bastion_host_key_pair_name: ${{ env.BASTION_HOST_KEY_PAIR_NAME }}
          TF_VAR_data_ingestion_key_prefix: ${{ env.DATA_INGESTION_KEY_PREFIX }}
          TF_VAR_data_ingestion_metadata_key_prefix: ${{ env.DATA_INGESTION_METADATA_KEY_PREFIX }}
          TF_VAR_etl_key_prefix: ${{ env.ETL_KEY_PREFIX }}
          TF_VAR_fetch_daily_summaries_name: ${{ env.FETCH_DAILY_SUMMARIES_NAME }}
          TF_VAR_fetch_daily_summaries_version: ${{ env.FETCH_DAILY_SUMMARIES_VERSION }}
          TF_VAR_home_ip: ${{ secrets.HOME_IP }}
          TF_VAR_infra_config_bucket: ${{ env.INFRA_CONFIG_BUCKET }}
          TF_VAR_infra_config_prefix: ${{ env.INFRA_CONFIG_PREFIX }}
          TF_VAR_outputs_prefix: ${{ env.OUTPUTS_PREFIX }}
          TF_VAR_rabbitmqctl_password: ${{ secrets.RABBITMQCTL_PASSWORD }}
          TF_VAR_rabbitmqctl_username: ${{ secrets.RABBITMQCTL_USERNAME }}
          TF_VAR_repo: ${{ env.REPO }}

      - name: Apply Terraform
        run: |
          echo "${{ env.ENV_FILE }}"
          echo "${{ env.AWS_REGION }}"
          terraform apply -var-file="../../${{ env.ENV_FILE }}" -auto-approve
        working-directory: ./infra/core
        env:
          AWS_DEFAULT_REGION: ${{ env.AWS_REGION }}
          TF_VAR_alert_email: ${{ secrets.ALERT_EMAIL }}
          TF_VAR_arxiv_base_url: ${{ env.ARXIV_BASE_URL }}
          TF_VAR_arxiv_summary_set: ${{ env.ARXIV_SUMMARY_SET }}
          TF_VAR_aws_region: ${{ env.AWS_REGION }}
          TF_VAR_backend_dynamodb_table: ${{ env.BACKEND_DYNAMODB_TABLE }}
          TF_VAR_bastion_host_key_pair_name: ${{ env.BASTION_HOST_KEY_PAIR_NAME }}
          TF_VAR_data_ingestion_key_prefix: ${{ env.DATA_INGESTION_KEY_PREFIX }}
          TF_VAR_data_ingestion_metadata_key_prefix: ${{ env.DATA_INGESTION_METADATA_KEY_PREFIX }}
          TF_VAR_etl_key_prefix: ${{ env.ETL_KEY_PREFIX }}
          TF_VAR_fetch_daily_summaries_name: ${{ env.FETCH_DAILY_SUMMARIES_NAME }}
          TF_VAR_fetch_daily_summaries_version: ${{ env.FETCH_DAILY_SUMMARIES_VERSION }}
          TF_VAR_home_ip: ${{ secrets.HOME_IP }}
          TF_VAR_infra_config_bucket: ${{ env.INFRA_CONFIG_BUCKET }}
          TF_VAR_infra_config_prefix: ${{ env.INFRA_CONFIG_PREFIX }}
          TF_VAR_outputs_prefix: ${{ env.OUTPUTS_PREFIX }}
          TF_VAR_rabbitmqctl_password: ${{ secrets.RABBITMQCTL_PASSWORD }}
          TF_VAR_rabbitmqctl_username: ${{ secrets.RABBITMQCTL_USERNAME }}
          TF_VAR_repo: ${{ env.REPO }}

      - name: Save Terraform Outputs
        run: |
          terraform output -json > terraform_outputs.json
          aws s3 cp terraform_outputs.json s3://${{ env.INFRA_CONFIG_BUCKET }}/${{ env.INFRA_CONFIG_PREFIX }}/${{ env.ENV_NAME }}-${{ env.OUTPUTS_PREFIX }}.json
        working-directory: ./infra/core

      - name: Upload Terraform Outputs
        uses: actions/upload-artifact@v4
        with:
          name: terraform_outputs
<<<<<<< HEAD
          path: terraform_outputs.json

  observability:
    needs: core_infra
    runs-on: ubuntu-latest
    steps:
      - name: Checkout code
        uses: actions/checkout@v4

      - name: Install jq
        run: sudo apt-get install jq

      - name: Read AtomikLabs config and Set Environment Variables
        run: |
          config_file=".atomiklabs.json"
          echo "AWS_REGION=$(jq -r '.infra.terraform_aws_region' "$config_file")" >> $GITHUB_ENV
          echo "BASTION_HOST_KEY_PAIR_NAME=$(jq -r '.networking.bastion_host_key_pair_name' "$config_file")" >> $GITHUB_ENV
          echo "INFRA_CONFIG_BUCKET=$(jq -r '.infra.infra_config_bucket' "$config_file")" >> $GITHUB_ENV
          echo "INFRA_CONFIG_PREFIX=$(jq -r '.infra.infra_config_prefix' "$config_file")" >> $GITHUB_ENV
          echo "OUTPUTS_PREFIX=$(jq -r '.infra.outputs_prefix' "$config_file")" >> $GITHUB_ENV
          echo "REPO=$(jq -r '.infra.repo' "$config_file")" >> $GITHUB_ENV

      - name: Load Environment Variables
        id: load-env-vars
        run: |
          if [ "${{ github.event_name }}" == "pull_request" ]; then
            ENV_NAME=$(echo "${{ github.base_ref }}" | tr '/' '-')
          else
            ENV_NAME=$(echo "${{ github.ref_name }}" | tr '/' '-')
          fi
          echo "ENV_NAME=$ENV_NAME" >> $GITHUB_ENV
          env_file="infra/core/environments/env.$ENV_NAME.json"
          echo "ENV_FILE=$env_file" >> $GITHUB_ENV
          echo "::set-output name=env_file::$env_file"
          iam_user_name=$(jq -r '.iam_user_name' $env_file)
          echo "IAM_USER_NAME=$iam_user_name" >> $GITHUB_ENV

      - name: Set AWS Credentials Based on Environment
        run: |
          if [ "$ENV_NAME" == "prod" ]; then
            echo "AWS_ACCESS_KEY_ID=${{ secrets.PROD_AWS_ACCESS_KEY_ID }}" >> $GITHUB_ENV
            echo "AWS_SECRET_ACCESS_KEY=${{ secrets.PROD_AWS_SECRET_ACCESS_KEY }}" >> $GITHUB_ENV
          elif [ "$ENV_NAME" == "stage" ]; then
            echo "AWS_ACCESS_KEY_ID=${{ secrets.STAGE_AWS_ACCESS_KEY_ID }}" >> $GITHUB_ENV
            echo "AWS_SECRET_ACCESS_KEY=${{ secrets.STAGE_AWS_SECRET_ACCESS_KEY }}" >> $GITHUB_ENV
          elif [ "$ENV_NAME" == "dev" ]; then
            echo "AWS_ACCESS_KEY_ID=${{ secrets.DEV_AWS_ACCESS_KEY_ID }}" >> $GITHUB_ENV
            echo "AWS_SECRET_ACCESS_KEY=${{ secrets.DEV_AWS_SECRET_ACCESS_KEY }}" >> $GITHUB_ENV
          else
            echo "Invalid environment name: $ENV_NAME"
            exit 1
          fi

      - name: Configure AWS credentials
        uses: aws-actions/configure-aws-credentials@v4
        with:
          aws-access-key-id: ${{ env.AWS_ACCESS_KEY_ID }}
          aws-secret-access-key: ${{ env.AWS_SECRET_ACCESS_KEY }}
          aws-region: ${{ env.AWS_REGION }}

      - name: Download Terraform Outputs
        uses: actions/download-artifact@v4
        with:
          name: terraform_outputs
          path: temp

      - name: Install Prometheus Config Script Dependencies
        run: |
          pip install -r ./infra/observability/prometheus/requirements.txt

      - name: Generate Prometheus Config
        run: |
          python ./infra/observability/prometheus/src/generate_prometheus_config.py ./temp/terraform_outputs.json ./temp/prometheus.yml

      - name: Get bastion host key pair
        run: |
          echo "Getting bastion host key pair"
          aws secretsmanager get-secret-value --secret-id $ENV_NAME/bastion-host-private-key --region $AWS_REGION --query SecretString --output text > ./temp/bastion-host-private-key.pem

      - name: Upload Prometheus Config and Docker-compose file to observer through bastion host
        run: |
          echo "Uploading Docker-Compose and Prometheus Config to EC2 instance"
          BASTION_IP=$(jq -r '.aws_instance_bastion_public_ip.value' ./temp/terraform_outputs.json)
          OBSERVER_IP=$(jq -r '.aws_instance_observer_private_ip.value' ./temp/terraform_outputs.json)
          BASTION_KEY_PATH="./temp/bastion-host-private-key.pem"
          DOCKER_FILE_PATH="./infra/observability/docker-compose.yml"
          TARGET_DOCKER_FILE_PATH="/etc/observability/docker-compose.yml"
          PROMETHEUS_CONFIG_PATH="./temp/prometheus.yml"
          TARGET_PROMETHEUS_CONFIG_PATH="/etc/prometheus/prometheus.yml"
          chmod 600 $BASTION_KEY_PATH
          scp -o "StrictHostKeyChecking=no" -i $BASTION_KEY_PATH -J ec2-user@$BASTION_IP $DOCKER_FILE_PATH ubuntu@$OBSERVER_IP:$TARGET_DOCKER_FILE_PATH
          scp -o "StrictHostKeyChecking=no" -i $BASTION_KEY_PATH -J ec2-user@$BASTION_IP $PROMETHEUS_CONFIG_PATH ubuntu@$OBSERVER_IP:$TARGET_PROMETHEUS_CONFIG_PATH

      - name: Docker compose up
        run: |
          echo "Running docker-compose up on EC2 instance"
          BASTION_IP=$(jq -r '.aws_instance_bastion_public_ip.value' ./temp/terraform_outputs.json)
          OBSERVER_IP=$(jq -r '.aws_instance_observer_private_ip.value' ./temp/terraform_outputs.json)
          BASTION_KEY_PATH="./temp/bastion-host-private-key.pem"
          chmod 600 $BASTION_KEY_PATH
          ssh -o "StrictHostKeyChecking=no" -i $BASTION_KEY_PATH -J ec2-user@$BASTION_IP ubuntu@$OBSERVER_IP "sudo docker-compose -f /etc/observability/docker-compose.yml up -d"

      - name: Reload Prometheus via HTTP
        run: |
          echo "Reloading Prometheus via HTTP"
          BASTION_IP=$(jq -r '.aws_instance_bastion_public_ip.value' ./temp/terraform_outputs.json)
          OBSERVER_IP=$(jq -r '.aws_instance_observer_private_ip.value' ./temp/terraform_outputs.json)
          BASTION_KEY_PATH="./temp/bastion-host-private-key.pem"
          chmod 600 $BASTION_KEY_PATH
          ssh -o "StrictHostKeyChecking=no" -i $BASTION_KEY_PATH -J ec2-user@$BASTION_IP ubuntu@$OBSERVER_IP "curl -X POST http://localhost:9090/-/reload"

#TODO: Add prometheus Node Exporters to ec2 instances, including 9090 comms
=======
          path: terraform_outputs.json
>>>>>>> 0778bd6b
<|MERGE_RESOLUTION|>--- conflicted
+++ resolved
@@ -193,7 +193,6 @@
         uses: actions/upload-artifact@v4
         with:
           name: terraform_outputs
-<<<<<<< HEAD
           path: terraform_outputs.json
 
   observability:
@@ -305,7 +304,4 @@
           chmod 600 $BASTION_KEY_PATH
           ssh -o "StrictHostKeyChecking=no" -i $BASTION_KEY_PATH -J ec2-user@$BASTION_IP ubuntu@$OBSERVER_IP "curl -X POST http://localhost:9090/-/reload"
 
-#TODO: Add prometheus Node Exporters to ec2 instances, including 9090 comms
-=======
-          path: terraform_outputs.json
->>>>>>> 0778bd6b
+#TODO: Add prometheus Node Exporters to ec2 instances, including 9090 comms
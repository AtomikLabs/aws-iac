name: AtomikLabs Infrastructure CI/CD

on:
  push:
    branches:
      - main
      - stage
      - dev
    paths:
      - "infra/**"
  pull_request:
    branches:
      - dev
      - test-branch
    paths:
      - "infra/**"

env:
  AWS_REGION: ${{ secrets.AWS_REGION }}

jobs:
<<<<<<< HEAD
  terraform-deployment:
=======
  terraform:
>>>>>>> e75cafc5
    runs-on: ubuntu-latest
    steps:
      - name: Checkout code
        uses: actions/checkout@v4

      - name: Configure AWS credentials
        uses: aws-actions/configure-aws-credentials@v4
        with:
          aws-access-key-id: ${{ secrets.AWS_ACCESS_KEY_ID }}
          aws-secret-access-key: ${{ secrets.AWS_SECRET_ACCESS_KEY }}
          aws-region: ${{ secrets.AWS_REGION }}

      - name: Ensure S3 bucket exists
        run: |
          if ! aws s3 ls "s3://atomiklabs-infra-config-bucket" 2>&1 | grep -q 'NoSuchBucket'; then
            echo "Bucket exists."
          else
            echo "Bucket does not exist. Creating bucket..."
            aws s3 mb "s3://atomiklabs-infra-config-bucket"
            aws s3api put-bucket-versioning --bucket atomiklabs-infra-config-bucket --versioning-configuration Status=Enabled
          fi

      - name: Ensure DynamoDB table exists
        run: |
          TABLE_NAME="atomiklabs-terraform-locks"
          REGION="${{ secrets.AWS_REGION }}"
          if aws dynamodb describe-table --table-name $TABLE_NAME 2>&1 | grep -q 'ResourceNotFoundException'; then
            echo "DynamoDB table does not exist. Creating table..."
            aws dynamodb create-table \
              --table-name $TABLE_NAME \
              --attribute-definitions AttributeName=LockID,AttributeType=S \
              --key-schema AttributeName=LockID,KeyType=HASH \
              --billing-mode PAY_PER_REQUEST
              --region $REGION
            echo "DynamoDB table created."
          else
            echo "DynamoDB table exists."
          fi

<<<<<<< HEAD
      - name: Set up Terraform
        uses: hashicorp/setup-terraform@v3
        with:
          terraform_version: 1.7.0

      - name: Load Environment Variables
        id: load-env-vars
        run: |
          env_file="infra/environments/env.${{ github.event_name == 'pull_request' && github.base_ref || github.ref_name }}.json"
          echo "ENV_FILE=$env_file" >> $GITHUB_ENV
          echo "::set-output name=env_file::$env_file"
          echo "REGION=${{ secrets.AWS_REGION }}"
          echo "NAME=${{ env.name }}"

      - name: Install jq
        run: sudo apt-get install jq

      - name: Set Terraform Variables from Environment File
        run: |
          jq -r 'to_entries|map("\(.key)=\(.value|tostring)")|.[]' ${{ env.ENV_FILE }} > env_vars
          while IFS= read -r line; do
            echo "$line" >> $GITHUB_ENV
          done < env_vars

      - name: Initialize Terraform
        run: terraform init -upgrade
        working-directory: ./infra

      - name: Validate Terraform
        run: terraform validate
        working-directory: ./infra

      - name: Plan Terraform
        id: plan
        run: terraform plan -out=tfplan -input=false
        working-directory: ./infra

      - name: Apply Terraform
        run: terraform apply -var-file="../${{ env.ENV_FILE }}" -auto-approve tfplan
        working-directory: ./infra
        env:
          AWS_DEFAULT_REGION: ${{ secrets.AWS_REGION }}
          TF_VAR_region: ${{ env.region }}
=======
      - name: Initialize Terraform
        run: terraform init
        working-directory: infra/backend

      - name: Terraform Plan
        run: terraform plan
        working-directory: infra/backend

      - name: Terraform Validate
        run: terraform validate
        working-directory: infra/backend

      - name: Terraform Apply
        run: terraform apply -auto-approve
        working-directory: infra/backend

  deploy-infra:
    needs: terraform
    runs-on: ubuntu-latest
    steps:
      - name: Checkout code
        uses: actions/checkout@v4

      - name: Configure AWS credentials
        uses: aws-actions/configure-aws-credentials@v4
        with:
          aws-access-key-id: ${{ secrets.AWS_ACCESS_KEY_ID }}
          aws-secret-access-key: ${{ secrets.AWS_SECRET_ACCESS_KEY }}
          aws-region: ${{ secrets.AWS_REGION }}

      - name: Determine environment
        id: set-env
        run: |
          if [ "${{ github.event_name }}" == "pull_request" ]; then
            echo "Base branch of the PR: ${{ github.base_ref }}"
            BRANCH_NAME="${{ github.base_ref }}"
          else
            echo "Push to branch: ${GITHUB_REF#refs/heads/}"
            BRANCH_NAME="${GITHUB_REF#refs/heads/}"
          fi

          if [[ $BRANCH_NAME == 'dev' ]]; then
            echo "Development environment selected"
            echo "env_file=infra/environments/env.dev.json" >> $GITHUB_ENV
          elif [[ $BRANCH_NAME == 'stage' ]]; then
            echo "Staging environment selected"
            echo "env_file=infra/environments/env.stage.json" >> $GITHUB_ENV
          elif [[ $BRANCH_NAME == 'main' ]]; then
            echo "Production environment selected"
            echo "env_file=infra/environments/env.prod.json" >> $GITHUB_ENV
          else
            echo "No matching environment for branch $BRANCH_NAME"
          fi

          echo "::set-output name=env_file::${ENV_FILE_PATH}"

      - name: Echo environment file path
        run: |
          echo "Environment file path: ${{ env.env_file }}"
          if [[ -z "${{ env.env_file }}" ]]; then
            echo "Environment file path is empty"
          else
            echo "Environment file path is set"
          fi

      - name: Set environment variables from file
        if: env.env_file != ''
        run: |
          jq -r 'to_entries | .[] | "\(.key)=\(.value)"' "${{ env.env_file }}" >> $GITHUB_ENV

      - name: Set up Terraform
        uses: hashicorp/setup-terraform@v3

      - name: Terraform Init
        run: terraform init
        working-directory: ./infra

      - name: Terraform Validate
        run: terraform validate
        working-directory: ./infra

      - name: Terraform Plan
        run: |
          ENV_FILE_PATH="${{ env.env_file }}"
          ADJUSTED_ENV_FILE_PATH="${ENV_FILE_PATH#infra/}"
          terraform plan \
            -var-file="$ADJUSTED_ENV_FILE_PATH"
        working-directory: ./infra

      - name: Terraform Apply
        run: |
          ENV_FILE_PATH="${{ env.env_file }}"
          ADJUSTED_ENV_FILE_PATH="${ENV_FILE_PATH#infra/}"
          terraform apply -auto-approve \
            -var-file="$ADJUSTED_ENV_FILE_PATH"
        working-directory: ./infra
>>>>>>> e75cafc5
<|MERGE_RESOLUTION|>--- conflicted
+++ resolved
@@ -19,11 +19,7 @@
   AWS_REGION: ${{ secrets.AWS_REGION }}
 
 jobs:
-<<<<<<< HEAD
   terraform-deployment:
-=======
-  terraform:
->>>>>>> e75cafc5
     runs-on: ubuntu-latest
     steps:
       - name: Checkout code
@@ -62,8 +58,7 @@
           else
             echo "DynamoDB table exists."
           fi
-
-<<<<<<< HEAD
+          
       - name: Set up Terraform
         uses: hashicorp/setup-terraform@v3
         with:
@@ -106,102 +101,4 @@
         working-directory: ./infra
         env:
           AWS_DEFAULT_REGION: ${{ secrets.AWS_REGION }}
-          TF_VAR_region: ${{ env.region }}
-=======
-      - name: Initialize Terraform
-        run: terraform init
-        working-directory: infra/backend
-
-      - name: Terraform Plan
-        run: terraform plan
-        working-directory: infra/backend
-
-      - name: Terraform Validate
-        run: terraform validate
-        working-directory: infra/backend
-
-      - name: Terraform Apply
-        run: terraform apply -auto-approve
-        working-directory: infra/backend
-
-  deploy-infra:
-    needs: terraform
-    runs-on: ubuntu-latest
-    steps:
-      - name: Checkout code
-        uses: actions/checkout@v4
-
-      - name: Configure AWS credentials
-        uses: aws-actions/configure-aws-credentials@v4
-        with:
-          aws-access-key-id: ${{ secrets.AWS_ACCESS_KEY_ID }}
-          aws-secret-access-key: ${{ secrets.AWS_SECRET_ACCESS_KEY }}
-          aws-region: ${{ secrets.AWS_REGION }}
-
-      - name: Determine environment
-        id: set-env
-        run: |
-          if [ "${{ github.event_name }}" == "pull_request" ]; then
-            echo "Base branch of the PR: ${{ github.base_ref }}"
-            BRANCH_NAME="${{ github.base_ref }}"
-          else
-            echo "Push to branch: ${GITHUB_REF#refs/heads/}"
-            BRANCH_NAME="${GITHUB_REF#refs/heads/}"
-          fi
-
-          if [[ $BRANCH_NAME == 'dev' ]]; then
-            echo "Development environment selected"
-            echo "env_file=infra/environments/env.dev.json" >> $GITHUB_ENV
-          elif [[ $BRANCH_NAME == 'stage' ]]; then
-            echo "Staging environment selected"
-            echo "env_file=infra/environments/env.stage.json" >> $GITHUB_ENV
-          elif [[ $BRANCH_NAME == 'main' ]]; then
-            echo "Production environment selected"
-            echo "env_file=infra/environments/env.prod.json" >> $GITHUB_ENV
-          else
-            echo "No matching environment for branch $BRANCH_NAME"
-          fi
-
-          echo "::set-output name=env_file::${ENV_FILE_PATH}"
-
-      - name: Echo environment file path
-        run: |
-          echo "Environment file path: ${{ env.env_file }}"
-          if [[ -z "${{ env.env_file }}" ]]; then
-            echo "Environment file path is empty"
-          else
-            echo "Environment file path is set"
-          fi
-
-      - name: Set environment variables from file
-        if: env.env_file != ''
-        run: |
-          jq -r 'to_entries | .[] | "\(.key)=\(.value)"' "${{ env.env_file }}" >> $GITHUB_ENV
-
-      - name: Set up Terraform
-        uses: hashicorp/setup-terraform@v3
-
-      - name: Terraform Init
-        run: terraform init
-        working-directory: ./infra
-
-      - name: Terraform Validate
-        run: terraform validate
-        working-directory: ./infra
-
-      - name: Terraform Plan
-        run: |
-          ENV_FILE_PATH="${{ env.env_file }}"
-          ADJUSTED_ENV_FILE_PATH="${ENV_FILE_PATH#infra/}"
-          terraform plan \
-            -var-file="$ADJUSTED_ENV_FILE_PATH"
-        working-directory: ./infra
-
-      - name: Terraform Apply
-        run: |
-          ENV_FILE_PATH="${{ env.env_file }}"
-          ADJUSTED_ENV_FILE_PATH="${ENV_FILE_PATH#infra/}"
-          terraform apply -auto-approve \
-            -var-file="$ADJUSTED_ENV_FILE_PATH"
-        working-directory: ./infra
->>>>>>> e75cafc5
+          TF_VAR_region: ${{ env.region }}
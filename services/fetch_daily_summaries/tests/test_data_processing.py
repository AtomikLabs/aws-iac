--- conflicted
+++ resolved
@@ -64,7 +64,6 @@
         self.assertEqual(base_url, 'http://example.com')
         self.assertEqual(bucket_name, 'mybucket')
         self.assertEqual(summary_set, 'summary1')
-<<<<<<< HEAD
 
     def test_with_some_params_missing(self):
         event = {'base_url': 'http://example.com', 'summary_set': 'summary1'}
@@ -80,37 +79,20 @@
         self.assertIsNone(bucket_name)
         self.assertIsNone(summary_set)
 
-=======
-
-    def test_with_some_params_missing(self):
-        event = {'base_url': 'http://example.com', 'summary_set': 'summary1'}
-        base_url, bucket_name, summary_set = get_event_params(event)
-        self.assertEqual(base_url, 'http://example.com')
-        self.assertIsNone(bucket_name)
-        self.assertEqual(summary_set, 'summary1')
-
-    def test_with_empty_event(self):
-        event = {}
+    def test_with_none_event(self):
+        event = None
         base_url, bucket_name, summary_set = get_event_params(event)
         self.assertIsNone(base_url)
         self.assertIsNone(bucket_name)
         self.assertIsNone(summary_set)
 
->>>>>>> 95e3f13d
-    def test_with_none_event(self):
-        event = None
+    def test_with_unusual_event_structure(self):
+        event = {'unexpected_param': 'unexpected'}
         base_url, bucket_name, summary_set = get_event_params(event)
         self.assertIsNone(base_url)
         self.assertIsNone(bucket_name)
         self.assertIsNone(summary_set)
 
-    def test_with_unusual_event_structure(self):
-        event = {'unexpected_param': 'unexpected'}
-        base_url, bucket_name, summary_set = get_event_params(event)
-        self.assertIsNone(base_url)
-        self.assertIsNone(bucket_name)
-        self.assertIsNone(summary_set)
-
 
 class TestCalculateFromDate(unittest.TestCase):
 
@@ -129,7 +111,6 @@
         expected_date = (mock_today - timedelta(days=1)).strftime("%Y-%m-%d")
         result = calculate_from_date()
         self.assertEqual(result, expected_date)
-<<<<<<< HEAD
 
     @patch('services.fetch_daily_summaries.src.fetch_daily_summaries.datetime')
     def test_calculate_from_date_year_change(self, mock_datetime):
@@ -138,8 +119,14 @@
         expected_date = (mock_today - timedelta(days=1)).strftime("%Y-%m-%d")
         result = calculate_from_date()
         self.assertEqual(result, expected_date)
-=======
->>>>>>> 95e3f13d
+
+    @patch('services.fetch_daily_summaries.src.fetch_daily_summaries.datetime')
+    def test_calculate_from_date_leap_year(self, mock_datetime):
+        mock_today = datetime(2024, 2, 29)
+        mock_datetime.today.return_value = mock_today
+        expected_date = (mock_today - timedelta(days=1)).strftime("%Y-%m-%d")
+        result = calculate_from_date()
+        self.assertEqual(result, expected_date)
 
     @patch('services.fetch_daily_summaries.src.fetch_daily_summaries.datetime')
     def test_calculate_from_date_year_change(self, mock_datetime):
@@ -193,7 +180,6 @@
 class TestScheduleForLater(unittest.TestCase):
     BOTO3_CLIENT_PATH = BASE_PATH + 'boto3.client'
     OS_ENVIRON_PATH = BASE_PATH + 'os.environ'
-<<<<<<< HEAD
 
     @patch(BOTO3_CLIENT_PATH)
     @patch.dict(OS_ENVIRON_PATH, {
@@ -205,19 +191,6 @@
         mock_client = MagicMock()
         mock_boto3.return_value = mock_client
 
-=======
-
-    @patch(BOTO3_CLIENT_PATH)
-    @patch.dict(OS_ENVIRON_PATH, {
-        "AWS_REGION": "us-east-1",
-        "AWS_ACCOUNT_ID": "123456789012",
-        "AWS_LAMBDA_FUNCTION_NAME": "testFunction"
-    })
-    def test_successful_scheduling(self, mock_boto3):
-        mock_client = MagicMock()
-        mock_boto3.return_value = mock_client
-
->>>>>>> 95e3f13d
         schedule_for_later()
 
         mock_client.put_rule.assert_called_once()
@@ -248,7 +221,6 @@
 class TestProcessFetch(unittest.TestCase):
     UPLOAD_TO_S3_PATH = BASE_PATH + 'upload_to_s3'
     SET_FETCH_STATUS_PATH = BASE_PATH + 'set_fetch_status'
-<<<<<<< HEAD
 
     def create_test_xml(self, date):
         return f"""
@@ -340,99 +312,6 @@
             "database"
         )
 
-=======
-
-    def create_test_xml(self, date):
-        return f"""
-        </dc:description>
-        <dc:description>Comment: Example Comment</dc:description>
-        <dc:date>{date}</dc:date>
-        <dc:type>text</dc:type>
-        <dc:identifier>http://example.com/{date}</dc:identifier>
-        </oai_dc:dc>
-        </metadata>
-        </record>
-        <record>
-        """
-
-    @patch(UPLOAD_TO_S3_PATH)
-    @patch(SET_FETCH_STATUS_PATH)
-    def test_successful_fetch(self, mock_set_fetch_status, mock_upload_to_s3):
-        test_xml = self.create_test_xml("2023-01-01")
-        success = process_fetch(
-            "2023-01-01",
-            "summary_set",
-            "bucket_name",
-            "aurora_cluster_arn",
-            "db_credentials_secret_arn",
-            "database",
-            [test_xml]
-        )
-        self.assertTrue(success)
-        mock_upload_to_s3.assert_called_once()
-        mock_set_fetch_status.assert_called_with(
-            "2023-01-01",
-            'success',
-            "aurora_cluster_arn",
-            "db_credentials_secret_arn",
-            "database"
-        )
-
-    @patch(SET_FETCH_STATUS_PATH)
-    def test_unsuccessful_fetch(self, mock_set_fetch_status):
-        test_xml = self.create_test_xml("2023-01-02")
-        success = process_fetch(
-            "2023-01-01",
-            "summary_set",
-            "bucket_name",
-            "aurora_cluster_arn",
-            "db_credentials_secret_arn",
-            "database",
-            [test_xml]
-        )
-        self.assertFalse(success)
-        mock_set_fetch_status.assert_called_with(
-            "2023-01-01",
-            'failure',
-            "aurora_cluster_arn",
-            "db_credentials_secret_arn",
-            "database"
-        )
-
-    @patch(SET_FETCH_STATUS_PATH)
-    def test_fetch_with_missing_parameters(self, mock_set_fetch_status):
-        with self.assertRaises(TypeError):
-            process_fetch(
-                None,
-                "summary_set",
-                "bucket_name",
-                "aurora_cluster_arn",
-                "db_credentials_secret_arn",
-                "database",
-                ["<xml>...</xml>"]
-            )
-
-    @patch(SET_FETCH_STATUS_PATH)
-    def test_fetch_with_invalid_data_format(self, mock_set_fetch_status):
-        success = process_fetch(
-            "2023-01-01",
-            "summary_set",
-            "bucket_name",
-            "aurora_cluster_arn",
-            "db_credentials_secret_arn",
-            "database",
-            ["invalid data format"]
-        )
-        self.assertFalse(success)
-        mock_set_fetch_status.assert_called_with(
-            "2023-01-01",
-            'failure',
-            "aurora_cluster_arn",
-            "db_credentials_secret_arn",
-            "database"
-        )
-
->>>>>>> 95e3f13d
     @patch(SET_FETCH_STATUS_PATH)
     def test_fetch_handling_database_interaction_error(self,
                                                        mock_set_fetch_status):
@@ -489,9 +368,4 @@
             upload_to_s3("test-bucket", "2023-01-01", 
                          "summary1", xml_responses)
 
-<<<<<<< HEAD
-        self.assertEqual(str(context.exception), "S3 Upload Error")
-=======
-    def test_upload_to_s3(self):
-        self.assertEqual(True, False)
->>>>>>> 95e3f13d
+        self.assertEqual(str(context.exception), "S3 Upload Error")
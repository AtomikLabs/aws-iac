import logging
import os
from datetime import datetime, timedelta, date
import boto3
import requests
import xml.etree.ElementTree as ET

logger = logging.getLogger(__name__)
logging.getLogger().setLevel(logging.INFO)


def lambda_handler(event: dict, context) -> dict:
    try:
        aurora_cluster_arn = os.environ.get("RESOURCE_ARN")
        base_url = os.environ.get("BASE_URL")
        bucket_name = os.environ.get("BUCKET_NAME")
        db_credentials_secret_arn = os.environ.get("SECRET_ARN")
        database = os.environ.get("DATABASE_NAME")
        summary_set = os.environ.get("SUMMARY_SET")

        required_env_vars = [
            aurora_cluster_arn,
            db_credentials_secret_arn,
            database,
            base_url,
            bucket_name,
            summary_set,
        ]
        if not all(required_env_vars):
            missing_vars = [
                var_name
                for var_name, var in zip(
                    ["RESOURCE_ARN", "SECRET_ARN", "DATABASE_NAME", "BASE_URL", "BUCKET_NAME", "SUMMARY_SET"],
                    required_env_vars,
                )
                if not var
            ]
            return {"statusCode": 500, "body": f"Missing environment variables: {', '.join(missing_vars)}"}

        insert_fetch_status(datetime.today().date(), aurora_cluster_arn, db_credentials_secret_arn, database)
        earliest_unfetched_date = get_earliest_unfetched_date(aurora_cluster_arn, db_credentials_secret_arn, database)

        if earliest_unfetched_date is None:
            return {"statusCode": 200, "body": "No new dates to fetch"}

        dates_to_fetch = generate_date_list(earliest_unfetched_date, datetime.today().date())
        for date in dates_to_fetch:
            xml_data = fetch_data_for_date(base_url, summary_set, date)
            if xml_data:
                upload_to_s3(bucket_name, date, summary_set, xml_data)
                set_fetch_status(date, "success", aurora_cluster_arn, db_credentials_secret_arn, database)
            else:
                set_fetch_status(date, "failure", aurora_cluster_arn, db_credentials_secret_arn, database)

        return {"statusCode": 200, "body": "Process completed successfully"}
    except Exception as e:
        logging.error(f"Error: {str(e)}")
        return {"statusCode": 500, "body": "Internal server error"}


def insert_fetch_status(date, aurora_cluster_arn, db_credentials_secret_arn, database):
    """
    Inserts fetch status as 'pending' for the given date using
    AWS RDSDataService.

    Args:
        date (date): Date for which to insert fetch status.
        aurora_cluster_arn (str): The ARN of the Aurora Serverless DB cluster.
        db_credentials_secret_arn (str): The ARN of the secret containing
                                         credentials to access the DB.
        database (str): Database name.
    """
    client = boto3.client("rds-data")
    formatted_date = date.strftime("%Y-%m-%d")

    sql_statement = """
    INSERT INTO research_fetch_status (fetch_date, status)
    VALUES (CAST(:date AS DATE), 'pending') ON CONFLICT (fetch_date) DO NOTHING
    """

    parameters = [{"name": "date", "value": {"stringValue": formatted_date}}]

    response = client.execute_statement(
        resourceArn=aurora_cluster_arn,
        secretArn=db_credentials_secret_arn,
        database=database,
        sql=sql_statement,
        parameters=parameters,
    )
    return response


def get_earliest_unfetched_date(aurora_cluster_arn, db_credentials_secret_arn, database, days=2) -> date:
    """
    Gets the earliest unfetched date using AWS RDSDataService.

    Args:
        aurora_cluster_arn (str): The ARN of the Aurora Serverless DB cluster.
        db_credentials_secret_arn (str): The ARN of the secret containing
                                         credentials to access the DB.
        database (str): Database name.
        days (int): Number of days to check for unfetched dates.

    Returns:
        date: Earliest unfetched date.
    """
    client = boto3.client("rds-data")
    today = datetime.today().date()
    past_dates = [(today - timedelta(days=i)) for i in range(1, days + 1)]
    logging.info(f"Past dates: {past_dates}")
    logging.info(f"Today's date: {today}")

    placeholders = [f":date{i}" for i in range(len(past_dates))]
    placeholder_string = ", ".join(placeholders)
    sql_statement = f"""
    SELECT fetch_date FROM research_fetch_status
    WHERE fetch_date = ANY(ARRAY[{placeholder_string}]::DATE[]) AND status = 'success'
    """

    parameters = [
        {"name": f"date{i}", "value": {"stringValue": date.strftime("%Y-%m-%d")}} for i, date in enumerate(past_dates)
    ]

    try:
        response = client.execute_statement(
            resourceArn=aurora_cluster_arn,
            secretArn=db_credentials_secret_arn,
            database=database,
            sql=sql_statement,
            parameters=parameters,
        )

        fetched_dates = [
            datetime.strptime(result[0]["stringValue"], "%Y-%m-%d").date() for result in response["records"]
        ]
        unfetched_dates = list(set(past_dates) - set(fetched_dates))
        logging.info(f"Unfetched dates: {unfetched_dates}")

        earliest_date = min(unfetched_dates) if unfetched_dates else None
    except Exception as e:
        logging.error(f"Database query failed: {str(e)}")
        earliest_date = None

    return earliest_date


def generate_date_list(start_date: date, end_date: date) -> list:
    return [(start_date + timedelta(days=i)) for i in range((end_date - start_date).days + 3)]


def calculate_from_date() -> date:
<<<<<<< HEAD
    """Calculates from date for fetching summaries.
=======
    return (datetime.today() - timedelta(days=1)).date()
>>>>>>> 70e9b01a

    Returns:
        date: From date.
    """
    today = datetime.today()
    yesterday = today - timedelta(days=1)
    return yesterday.date()


def insert_fetch_status(date, aurora_cluster_arn, db_credentials_secret_arn, database):
    """
    Inserts fetch status as 'pending' for the given date using
    AWS RDSDataService.

    Args:
        date (date): Date for which to insert fetch status.
        aurora_cluster_arn (str): The ARN of the Aurora Serverless DB cluster.
        db_credentials_secret_arn (str): The ARN of the secret containing
                                         credentials to access the DB.
        database (str): Database name.
    """
    client = boto3.client("rds-data")
    formatted_date = date.strftime("%Y-%m-%d")

    sql_statement = """
    INSERT INTO research_fetch_status (fetch_date, status)
    VALUES (CAST(:date AS DATE), 'pending') ON CONFLICT (fetch_date) DO NOTHING
    """

    parameters = [{"name": "date", "value": {"stringValue": formatted_date}}]

    response = client.execute_statement(
        resourceArn=aurora_cluster_arn,
        secretArn=db_credentials_secret_arn,
        database=database,
        sql=sql_statement,
        parameters=parameters,
    )
    return response


def get_earliest_unfetched_date(aurora_cluster_arn, db_credentials_secret_arn, database, days=2) -> date:
    """
    Gets the earliest unfetched date using AWS RDSDataService.

    Args:
        aurora_cluster_arn (str): The ARN of the Aurora Serverless DB cluster.
        db_credentials_secret_arn (str): The ARN of the secret containing
                                         credentials to access the DB.
        database (str): Database name.
        days (int): Number of days to check for unfetched dates.

    Returns:
        date: Earliest unfetched date.
    """
    client = boto3.client("rds-data")
    today = datetime.today().date()
    past_dates = [(today - timedelta(days=i)) for i in range(1, days + 1)]
    logging.info(f"Past dates: {past_dates}")
    logging.info(f"Today's date: {today}")

    placeholders = [f":date{i}" for i in range(len(past_dates))]
    placeholder_string = ", ".join(placeholders)
    sql_statement = f"""
    SELECT fetch_date FROM research_fetch_status
    WHERE fetch_date = ANY(ARRAY[{placeholder_string}]::DATE[]) AND status = 'success'
    """

    parameters = [
        {"name": f"date{i}", "value": {"stringValue": date.strftime("%Y-%m-%d")}} for i, date in enumerate(past_dates)
    ]

    try:
        response = client.execute_statement(
            resourceArn=aurora_cluster_arn,
            secretArn=db_credentials_secret_arn,
            database=database,
            sql=sql_statement,
            parameters=parameters,
        )

        fetched_dates = [
            datetime.strptime(result[0]["stringValue"], "%Y-%m-%d").date() for result in response["records"]
        ]
        unfetched_dates = list(set(past_dates) - set(fetched_dates))
        logging.info(f"Unfetched dates: {unfetched_dates}")

        earliest_date = min(unfetched_dates) if unfetched_dates else None
    except Exception as e:
        logging.error(f"Database query failed: {str(e)}")
        earliest_date = None

    return earliest_date


def attempt_fetch_for_dates(
    base_url: str,
    summary_set: str,
    bucket_name: str,
    aurora_cluster_arn: str,
    db_credentials_secret_arn: str,
    database: str,
    today: date,
    earliest_unfetched_date: date,
) -> date:
    """
    Fetches arXiv daily summaries for the given dates using AWS RDSDataService.

    Args:
        base_url (str): Base URL for the API.
        summary_set (str): Summary set.
        bucket_name (str): S3 bucket name.
        aurora_cluster_arn (str): The ARN of the Aurora Serverless DB cluster.
        db_credentials_secret_arn (str): The ARN of the secret containing
        credentials to access the DB.
        database (str): Database name.
        today (date): Today's date.
        earliest_unfetched_date (date): Earliest unfetched date.

    Returns:
    date: The last date for which fetch was successful.
    """
    last_success_date = None

    if earliest_unfetched_date:
        full_xml_responses = fetch_data(base_url, earliest_unfetched_date, summary_set)
        date_list = generate_date_list(earliest_unfetched_date, today)
        logging.info(f"Date list: {date_list}")

        for date_to_fetch in date_list:
            logging.info(f"Fetching for date: {date_to_fetch}")
            insert_fetch_status(date_to_fetch, aurora_cluster_arn, db_credentials_secret_arn, database)
            success = process_fetch(
                date_to_fetch,
                summary_set,
                bucket_name,
                aurora_cluster_arn,
                db_credentials_secret_arn,
                database,
                full_xml_responses,
            )
            if success:
                logging.info(f"Fetch successful for date: {date_to_fetch}")
                last_success_date = date_to_fetch
            else:
                logging.error(f"Fetch failed for date: {date_to_fetch}")
    else:
        logging.warning(NO_UNFETCHED_DATES_FOUND)

    return last_success_date


def generate_date_list(start_date: date, end_date: date) -> List[date]:
    """
    Generates a list of dates between the given start and end dates.

    Args:
        start_date (date): Start date.
        end_date (date): End date.

    Returns:
        List[date]: List of dates.
    """
    delta = end_date - start_date
    if delta.days < 0:
        raise ValueError("End date must be after start date")
    return [(start_date + timedelta(days=i)) for i in range((delta.days) + 1)]


def fetch_data(base_url: str, from_date: date, summary_set: str) -> List[str]:
    """
    Fetches data from the API.

    Args:
        base_url (str): Base URL for the API.
        from_date (date): Summary date.
        summary_set (str): Summary set.

    Returns:
        List[str]: List of XML responses.
    """
    full_xml_responses = []
    params = {
        "verb": "ListRecords",
        "set": summary_set,
        "metadataPrefix": "oai_dc",
        "from": fetch_date.strftime("%Y-%m-%d"),
    }
    retry_count = 0
    while True:
        if retry_count > 5:
            break
        status_code, xml_content = fetch_http_response(base_url, params)
        if status_code != 200:
            logging.error(f"HTTP error, probably told to back off: {status_code}")
            backoff_time = handle_http_error(status_code, xml_content, retry_count)
            if backoff_time:
                time.sleep(backoff_time)
                retry_count += 1
                continue
            else:
                break

        if xml_content.strip():
            full_xml_responses.append(xml_content)

        logging.info(f"API Call Status Code: {status_code}")
        logging.info(f"API Response Content: {xml_content[:500]}...")

        resumption_token = extract_resumption_token(xml_content)
        if resumption_token:
            logging.info(f"Resumption token: {resumption_token}")
            params = {"verb": "ListRecords", "resumptionToken": resumption_token}
            time.sleep(5)
        else:
            break

    return full_xml_responses


def fetch_http_response(base_url: str, params: dict) -> tuple[int, str]:
    """Fetches HTTP response.

    Args:
        base_url (str): Base URL for the API.
        params (dict): Request parameters.

    Returns:
        requests.Response: Response object.
    """
    response = requests.get(base_url, params=params, timeout=60)
    return response.status_code, response.text


def handle_http_error(status_code: int, response_text: str, retry_count: int) -> int:
    """
    Handles HTTP error.

    Args:
        status_code (int): HTTP status code.~
        response_text (str): Response text.
        retry_count (int): Retry count.

    Returns:
        int: Backoff time.
    """
    if "maintenance" in response_text.lower():
        schedule_for_later()
        return 0
    backoff_times = [30, 120]
    if status_code == 503 and retry_count < len(backoff_times):
        logging.info(
            f"Received 503, retrying after \
                {backoff_times[retry_count]} seconds"
        )
        return backoff_times[retry_count]
    return 0


def extract_resumption_token(xml_content: str) -> str:
    """Extracts resumption token from XML content.

    Args:
        xml_content (str): XML content.

    Returns:
        str: Resumption token.
    """
    try:
        root = ET.fromstring(xml_content)
        token_element = root.find(
            ".//{http://www.openarchives.org/OAI/2.0/}\
                                 resumptionToken"
        )
        return token_element.text if token_element is not None else None
    except ET.ParseError:
        return ""


def schedule_for_later() -> None:
    """
    Schedules the Lambda function for later.
    """
    future_time = datetime.today() + timedelta(hours=5)

    cron_time = future_time.strftime("%M %H %d %m ? %Y")

    client = boto3.client("events")

    client.put_rule(Name="DynamicRule", ScheduleExpression=f"cron({cron_time})", State="ENABLED")

    lambda_arn = f"arn:aws:lambda:{os.environ['AWS_REGION']}:\
        {os.environ['AWS_ACCOUNT_ID']}:function:\
            {os.environ['AWS_LAMBDA_FUNCTION_NAME']}"

    client.put_targets(
        Rule="DynamicRule",
        Targets=[{"Id": "reschedule-{os.environ['AWS_LAMBDA_FUNCTION_NAME']}}", "Arn": lambda_arn}],
    )


def process_fetch(
    from_date: date,
    summary_set: str,
    bucket_name: str,
    aurora_cluster_arn: str,
    db_credentials_secret_arn: str,
    database: str,
    fetched_data: List[str],
) -> bool:
    """
    Processes the fetched data and uploads to S3 using AWS RDSDataService.

    Args:
        from_date (date): Summary date.
        summary_set (str): Summary set.
        bucket_name (str): S3 bucket name.
        aurora_cluster_arn (str): The ARN of the Aurora Serverless DB cluster.
        db_credentials_secret_arn (str): The ARN of the secret containing
        credentials to access the DB.
        database (str): Database name.
        fetched_data (List[str]): List of XML responses.

    Returns:
        bool: True if fetch was successful, False otherwise.
    """
    # Changed the regular expression pattern to check for the presence of at least one <dc:date> tag
    pattern = r"<dc:date>\s*" + re.escape(from_date.strftime("%Y-%m-%d")) + r"\s*</dc:date>"

    success = any(re.search(pattern, xml, re.DOTALL) for xml in fetched_data)

    if success:
        logging.info(f"Data found for date: {from_date}, proceeding with upload.")
        upload_to_s3(bucket_name, from_date, summary_set, fetched_data)
        set_fetch_status(from_date, "success", aurora_cluster_arn, db_credentials_secret_arn, database)
    else:
        logging.warning(f"No matching data found for date: {from_date}, marking as failure.")
        set_fetch_status(from_date, "failure", aurora_cluster_arn, db_credentials_secret_arn, database)

    return success


def set_fetch_status(date: date, status, aurora_cluster_arn, db_credentials_secret_arn, database):
    """
    Sets fetch status in the database using AWS RDSDataService.

    Args:
        date (date): Date for which to set fetch status.
        status (str): Status to set ('success' or 'failure').
        aurora_cluster_arn (str): The ARN of the Aurora Serverless DB cluster.
        db_credentials_secret_arn (str): The ARN of the secret containing
        credentials to access the DB.
        database (str): Database name.
    """
    client = boto3.client("rds-data")

<<<<<<< HEAD
=======
def set_fetch_status(date: date, status, aurora_cluster_arn, db_credentials_secret_arn, database):
    """
    Sets fetch status in the database using AWS RDSDataService.

    Args:
        date (date): Date for which to set fetch status.
        status (str): Status to set ('success' or 'failure').
        aurora_cluster_arn (str): The ARN of the Aurora Serverless DB cluster.
        db_credentials_secret_arn (str): The ARN of the secret containing
        credentials to access the DB.
        database (str): Database name.
    """
    client = boto3.client("rds-data")

    try:
        sql_statement = "UPDATE research_fetch_status SET status = :status \
            WHERE fetch_date = CAST(:date AS DATE)"

        parameters = [
            {"name": "date", "value": {"stringValue": date.strftime("%Y-%m-%d")}},
            {"name": "status", "value": {"stringValue": status}},
        ]

        client.execute_statement(
            resourceArn=aurora_cluster_arn,
            secretArn=db_credentials_secret_arn,
            database=database,
            sql=sql_statement,
            parameters=parameters,
        )
        return True
    except Exception as e:
        logging.error(f"Database query failed: {str(e)}")
        return False


def upload_to_s3(bucket_name: str, from_date: date, summary_set: str, xml_data: str):
    s3 = boto3.client("s3")
    file_key = f"arxiv/{summary_set}-{from_date.strftime('%Y-%m-%d')}.xml"
>>>>>>> 70e9b01a
    try:
        sql_statement = "UPDATE research_fetch_status SET status = :status \
            WHERE fetch_date = CAST(:date AS DATE)"

        parameters = [
            {"name": "date", "value": {"stringValue": date.strftime("%Y-%m-%d")}},
            {"name": "status", "value": {"stringValue": status}},
        ]

        client.execute_statement(
            resourceArn=aurora_cluster_arn,
            secretArn=db_credentials_secret_arn,
            database=database,
            sql=sql_statement,
            parameters=parameters,
        )
        return True
    except Exception as e:
        logging.error(f"Error uploading to S3: {str(e)}")


if __name__ == "__main__":
    lambda_handler({}, None)<|MERGE_RESOLUTION|>--- conflicted
+++ resolved
@@ -149,12 +149,7 @@
 
 
 def calculate_from_date() -> date:
-<<<<<<< HEAD
     """Calculates from date for fetching summaries.
-=======
-    return (datetime.today() - timedelta(days=1)).date()
->>>>>>> 70e9b01a
-
     Returns:
         date: From date.
     """
@@ -509,49 +504,6 @@
         database (str): Database name.
     """
     client = boto3.client("rds-data")
-
-<<<<<<< HEAD
-=======
-def set_fetch_status(date: date, status, aurora_cluster_arn, db_credentials_secret_arn, database):
-    """
-    Sets fetch status in the database using AWS RDSDataService.
-
-    Args:
-        date (date): Date for which to set fetch status.
-        status (str): Status to set ('success' or 'failure').
-        aurora_cluster_arn (str): The ARN of the Aurora Serverless DB cluster.
-        db_credentials_secret_arn (str): The ARN of the secret containing
-        credentials to access the DB.
-        database (str): Database name.
-    """
-    client = boto3.client("rds-data")
-
-    try:
-        sql_statement = "UPDATE research_fetch_status SET status = :status \
-            WHERE fetch_date = CAST(:date AS DATE)"
-
-        parameters = [
-            {"name": "date", "value": {"stringValue": date.strftime("%Y-%m-%d")}},
-            {"name": "status", "value": {"stringValue": status}},
-        ]
-
-        client.execute_statement(
-            resourceArn=aurora_cluster_arn,
-            secretArn=db_credentials_secret_arn,
-            database=database,
-            sql=sql_statement,
-            parameters=parameters,
-        )
-        return True
-    except Exception as e:
-        logging.error(f"Database query failed: {str(e)}")
-        return False
-
-
-def upload_to_s3(bucket_name: str, from_date: date, summary_set: str, xml_data: str):
-    s3 = boto3.client("s3")
-    file_key = f"arxiv/{summary_set}-{from_date.strftime('%Y-%m-%d')}.xml"
->>>>>>> 70e9b01a
     try:
         sql_statement = "UPDATE research_fetch_status SET status = :status \
             WHERE fetch_date = CAST(:date AS DATE)"
